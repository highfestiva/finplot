# -*- coding: utf-8 -*-
'''
Financial data plotter with better defaults, api, behavior and performance than
mpl_finance and plotly.

Lines up your time-series with a shared X-axis; ideal for volume, RSI, etc.

Zoom does something similar to what you'd normally expect for financial data,
where the Y-axis is auto-scaled to highest high and lowest low in the active
region.
'''

from ast import literal_eval
from collections import OrderedDict, defaultdict
from datetime import datetime, timezone
from dateutil.tz import tzlocal
from decimal import Decimal
from functools import partial, partialmethod
from finplot.live import Live
from math import ceil, floor, fmod
from wsgiref.headers import tspecials
import numpy as np
import os.path
import pandas as pd
import pyqtgraph as pg
from pyqtgraph import QtCore, QtGui
from pyqtgraph.dockarea.DockArea import DockArea



# appropriate types
ColorMap = pg.ColorMap

# module definitions, mostly colors
legend_border_color = '#777'
legend_fill_color   = '#6668'
legend_text_color   = '#ddd6'
soft_colors = ['#1f77b4', '#ff7f0e', '#2ca02c', '#d62728', '#9467bd', '#8c564b', '#e377c2', '#7f7f7f', '#bcbd22', '#17becf']
hard_colors = ['#000000', '#772211', '#000066', '#555555', '#0022cc', '#ffcc00']
colmap_clash = ColorMap([0.0, 0.2, 0.6, 1.0], [[127, 127, 255, 51], [0, 0, 127, 51], [255, 51, 102, 51], [255, 178, 76, 51]])
foreground = '#000'
background = '#fff'
odd_plot_background = '#eaeaea'
candle_bull_color = '#26a69a'
candle_bear_color = '#ef5350'
candle_bull_body_color = background
candle_bear_body_color = candle_bear_color
candle_shadow_width = 1
volume_bull_color = '#92d2cc'
volume_bear_color = '#f7a9a7'
volume_bull_body_color = volume_bull_color
volume_neutral_color = '#bbb'
poc_color = '#006'
band_color = '#d2dfe6'
cross_hair_color = '#0007'
draw_line_color = '#000'
draw_done_color = '#555'
arrow_bull_color = '#20FF20'
arrow_bull_outline_color = '#222222'
arrow_bear_color = '#f7a9a7'
arrow_bear_outline_color = '#222222'
significant_decimals = 8
significant_eps = 1e-8
max_decimals = 10
max_zoom_points = 20 # number of visible candles when maximum zoomed in
top_graph_scale = 2
clamp_grid = True
right_margin_candles = 5 # whitespace at the right-hand side
side_margin = 0.5
lod_candles = 3000
lod_labels = 700
cache_candle_factor = 3 # factor extra candles rendered to buffer
y_pad = 0.03 # 3% padding at top and bottom of autozoom plots
y_label_width = 65
display_timezone = tzlocal() # default to local
winx,winy,winw,winh = 300,150,800,400
win_recreate_delta = 30
log_plot_offset = -2.2222222e-16 # I could file a bug report, probably in PyQt, but this is more fun
# format: mode, min-duration, pd-freq-fmt, tick-str-len
time_splits = [('years', 2*365*24*60*60,  'YS',  4), ('months', 3*30*24*60*60, 'MS', 10), ('weeks',   3*7*24*60*60, 'W-MON', 10),
               ('days',      3*24*60*60,   'D', 10), ('hours',        9*60*60, '3H', 16), ('hours',        3*60*60,     'H', 16),
               ('minutes',        45*60, '15T', 16), ('minutes',        15*60, '5T', 16), ('minutes',         3*60,     'T', 16),
               ('seconds',           45, '15S', 19), ('seconds',           15, '5S', 19), ('seconds',            3,     'S', 19),
               ('milliseconds',       0,   'L', 23)]

app = None
windows = [] # no gc
timers = [] # no gc
sounds = {} # no gc
epoch_period = 1e30
last_ax = None # always assume we want to plot in the last axis, unless explicitly specified
overlay_axs = [] # for keeping track of candlesticks in overlays
viewrestore = False
key_esc_close = True # ESC key closes window
master_data = {}



lerp = lambda t,a,b: t*b+(1-t)*a



class EpochAxisItem(pg.AxisItem):
    def __init__(self, vb, *args, **kwargs):
        super().__init__(*args, **kwargs)
        self.vb = vb

    def tickStrings(self, values, scale, spacing):
        if self.mode == 'num':
            return ['%g'%v for v in values]
        conv = _x2year if self.mode=='years' else _x2local_t
        strs = [conv(self.vb.datasrc, value)[0] for value in values]
        if all(s.endswith(' 00:00') for s in strs if s): # all at midnight -> round to days
            strs = [s.partition(' ')[0] for s in strs]
        return strs

    def tickValues(self, minVal, maxVal, size):
        self.mode = 'num'
        ax = self.vb.parent()
        datasrc = _get_datasrc(ax, require=False)
        if datasrc is None or not self.vb.x_indexed:
            return super().tickValues(minVal, maxVal, size)
        # calculate if we use years, days, etc.
        t0,t1,_,_,_ = datasrc.hilo(minVal, maxVal)
        t0,t1 = pd.to_datetime(t0), pd.to_datetime(t1)
        dts = (t1-t0).total_seconds()
        gfx_width = int(size)
        for mode, dtt, freq, ticklen in time_splits:
            if dts > dtt:
                self.mode = mode
                desired_ticks = gfx_width / ((ticklen+2) * 10) - 1 # an approximation is fine
                if self.vb.datasrc is not None and not self.vb.datasrc.is_smooth_time():
                    desired_ticks -= 1 # leave more space for unevenly spaced ticks
                desired_ticks = max(desired_ticks, 4)
                to_midnight = freq in ('YS','MS', 'W-MON', 'D')
                tz = display_timezone if to_midnight else None # for shorter timeframes, timezone seems buggy
                rng = pd.date_range(t0, t1, tz=tz, normalize=to_midnight, freq=freq)
                steps = len(rng) if len(rng)&1==0 else len(rng)+1 # reduce jitter between e.g. 5<-->10 ticks for resolution close to limit
                step = int(steps/desired_ticks) or 1
                rng = rng[::step]
                if not to_midnight:
                    try:    rng = rng.round(freq=freq)
                    except: pass
                ax = self.vb.parent()
                rng = _pdtime2index(ax=ax, ts=pd.Series(rng), require_time=True)
                indices = [ceil(i) for i in rng]
                return [(0, indices)]
        return [(0,[])]

    def generateDrawSpecs(self, p):
        specs = super().generateDrawSpecs(p)
        if specs:
            if not self.style['showValues']:
                pen,p0,p1 = specs[0] # axis specs
                specs = [(_makepen('#fff0'),p0,p1)] + list(specs[1:]) # don't draw axis if hiding values
            else:
                # throw out ticks that are out of bounds
                text_specs = specs[2]
                if len(text_specs) >= 4:
                    rect,flags,text = text_specs[0]
                    if rect.left() < 0:
                        del text_specs[0]
                    rect,flags,text = text_specs[-1]
                    if rect.right() > self.geometry().width():
                        del text_specs[-1]
                # ... and those that overlap
                x = 1e6
                for i,(rect,flags,text) in reversed(list(enumerate(text_specs))):
                    if rect.right() >= x:
                        del text_specs[i]
                    else:
                        x = rect.left()
        return specs



class YAxisItem(pg.AxisItem):
    def __init__(self, vb, *args, **kwargs):
        super().__init__(*args, **kwargs)
        self.vb = vb
        self.hide_strings = False
        self.style['autoExpandTextSpace'] = False
        self.style['autoReduceTextSpace'] = False
        self.next_fmt = '%g'

    def tickValues(self, minVal, maxVal, size):
        vs = super().tickValues(minVal, maxVal, size)
        if len(vs) < 3:
            return vs
        return self.fmt_values(vs)

    def logTickValues(self, minVal, maxVal, size, stdTicks):
        v1 = int(floor(minVal))
        v2 = int(ceil(maxVal))
        minor = []
        for v in range(v1, v2):
            minor.extend([v+l for l in np.log10(np.linspace(1, 9.9, 90))])
        minor = [x for x in minor if x>minVal and x<maxVal]
        if not minor:
            minor.extend(np.geomspace(minVal, maxVal, 7)[1:-1])
        if len(minor) > 10:
            minor = minor[::len(minor)//5]
        vs = [(None, minor)]
        return self.fmt_values(vs)

    def tickStrings(self, values, scale, spacing):
        if self.hide_strings:
            return []
        xform = self.vb.yscale.xform
        return [self.next_fmt%xform(value) for value in values]

    def fmt_values(self, vs):
        xform = self.vb.yscale.xform
        gs = ['%g'%xform(v) for v in vs[-1][1]]
        if not gs:
            return vs
        if any(['e' in g for g in gs]):
            maxdec = max([len((g).partition('.')[2].partition('e')[0]) for g in gs if 'e' in g])
            self.next_fmt = '%%.%ie' % maxdec
        elif gs:
            maxdec = max([len((g).partition('.')[2]) for g in gs])
            self.next_fmt = '%%.%if' % maxdec
        else:
            self.next_fmt = '%g'
        return vs



class YScale:
    def __init__(self, scaletype, scalef):
        self.scaletype = scaletype
        self.set_scale(scalef)

    def set_scale(self, scale):
        self.scalef = scale

    def xform(self, y):
        if self.scaletype == 'log':
            y = 10**y
        y = y * self.scalef
        return y

    def invxform(self, y, verify=False):
        y /= self.scalef
        if self.scaletype == 'log':
            if verify and y <= 0:
                return -1e6 / self.scalef
            y = np.log10(y)
        return y



class PandasDataSource:
    '''Candle sticks: create with five columns: time, open, close, hi, lo - in that order.
       Volume bars: create with three columns: time, open, close, volume - in that order.
       For all other types, time needs to be first, usually followed by one or more Y-columns.'''
    def __init__(self, df):
        if type(df.index) == pd.DatetimeIndex or df.index[-1]>1e8 or '.RangeIndex' not in str(type(df.index)):
            df = df.reset_index()
        self.df = df.copy()
        # manage time column
        if _has_timecol(self.df):
            timecol = self.df.columns[0]
            dtype = str(df[timecol].dtype)
            isnum = ('int' in dtype or 'float' in dtype) and df[timecol].iloc[-1] < 1e7
            if not isnum:
                self.df[timecol] = _pdtime2epoch(df[timecol])
            self.standalone = _is_standalone(self.df[timecol])
            self.col_data_offset = 1 # no. of preceeding columns for other plots and time column
        else:
            self.standalone = False
            self.col_data_offset = 0 # no. of preceeding columns for other plots and time column
        # setup data for joining data sources and zooming
        self.scale_cols = [i for i in range(self.col_data_offset,len(self.df.columns)) if self.df.iloc[:,i].dtype!=object]
        self.cache_hilo = OrderedDict()
        self.renames = {}
        newcols = []
        for col in self.df.columns:
            oldcol = col
            while col in newcols:
                col = str(col)+'+'
            newcols.append(col)
            if oldcol != col:
                self.renames[oldcol] = col
        self.df.columns = newcols
        self.pre_update = lambda df: df
        self.post_update = lambda df: df
        self._period = None
        self._smooth_time = None
        self.is_sparse = self.df[self.df.columns[self.col_data_offset]].isnull().sum().max() > len(self.df)//2

    @property
    def period_ns(self):
        if len(self.df) <= 1:
            return 1
        if not self._period:
            timecol = self.df.columns[0]
            times = self.df[timecol].iloc[0:100]
            self._period = int(times.diff().median()) if len(times)>1 else 1
        return self._period

    @property
    def index(self):
        return self.df.index

    @property
    def x(self):
        timecol = self.df.columns[0]
        return self.df[timecol]

    @property
    def y(self):
        col = self.df.columns[self.col_data_offset]
        return self.df[col]

    @property
    def z(self):
        col = self.df.columns[self.col_data_offset+1]
        return self.df[col]

    @property
    def xlen(self):
        return len(self.df)

    def calc_significant_decimals(self, full):
        def float_round(f):
            return float('%.3e'%f) # 0.00999748 -> 0.01
        def remainder_ok(a, b):
            c = a % b
            if c / b > 0.98: # remainder almost same as denominator
                c = abs(c-b)
            return c < b*0.6 # half is fine
        def calc_sd(ser):
            ser = ser.iloc[:1000]
            absdiff = ser.diff().abs()
            absdiff[absdiff<1e-30] = 1e30
            smallest_diff = absdiff.min()
            if smallest_diff > 1e29: # just 0s?
                return 0
            smallest_diff = float_round(smallest_diff)
            absser = ser.iloc[:100].abs()
            for _ in range(2): # check if we have a remainder that is a better epsilon
                remainder = [fmod(v,smallest_diff) for v in absser]
                remainder = [v for v in remainder if v>smallest_diff/20]
                if not remainder:
                    break
                smallest_diff_r = min(remainder)
                if smallest_diff*0.05 < smallest_diff_r < smallest_diff * 0.7 and remainder_ok(smallest_diff, smallest_diff_r):
                    smallest_diff = smallest_diff_r
                else:
                    break
            return smallest_diff
        def calc_dec(ser, smallest_diff):
            if not full: # line plots usually have extreme resolution
                absmax = ser.iloc[:300].abs().max()
                s = '%.3e' % absmax
            else: # candles
                s = '%.2e' % smallest_diff
            base,_,exp = s.partition('e')
            base = base.rstrip('0')
            exp = -int(exp)
            max_base_decimals = min(5, -exp+2) if exp < 0 else 3
            base_decimals = max(0, min(max_base_decimals, len(base)-2))
            decimals = exp + base_decimals
            decimals = max(0, min(max_decimals, decimals))
            if not full: # apply grid for line plots only
                smallest_diff = max(10**(-decimals), smallest_diff)
            return decimals, smallest_diff
        # first calculate EPS for series 0&1, then do decimals
        sds = [calc_sd(self.y)] # might be all zeros for bar charts
        if len(self.scale_cols) > 1:
            sds.append(calc_sd(self.z)) # if first is open, this might be close
        sds = [sd for sd in sds if sd>0]
        big_diff = max(sds)
        smallest_diff = min([sd for sd in sds if sd>big_diff/100]) # filter out extremely small epsilons
        ser = self.z if len(self.scale_cols) > 1 else self.y
        return calc_dec(ser, smallest_diff)

    def update_init_x(self, init_steps):
        self.init_x0, self.init_x1 = _xminmax(self, x_indexed=True, init_steps=init_steps)

    def closest_time(self, x):
        timecol = self.df.columns[0]
        return self.df.loc[int(x), timecol]

    def timebased(self):
        return self.df.iloc[-1,0] > 1e7

    def is_smooth_time(self):
        if self._smooth_time is None:
            # less than 1% time delta is smooth
            self._smooth_time = self.timebased() and (np.abs(np.diff(self.x.values[1:100])[1:]//(self.period_ns//1000)-1000) < 10).all()
        return self._smooth_time

    def addcols(self, datasrc):
        new_scale_cols = [c+len(self.df.columns)-datasrc.col_data_offset for c in datasrc.scale_cols]
        self.scale_cols += new_scale_cols
        orig_col_data_cnt = len(self.df.columns)
        if _has_timecol(datasrc.df):
            timecol = self.df.columns[0]
            df = self.df.set_index(timecol)
            timecol = timecol if timecol in datasrc.df.columns else datasrc.df.columns[0]
            newcols = datasrc.df.set_index(timecol)
        else:
            df = self.df
            newcols = datasrc.df
        cols = list(newcols.columns)
        for i,col in enumerate(cols):
            old_col = col
            while col in self.df.columns:
                cols[i] = col = str(col)+'+'
            if old_col != col:
                datasrc.renames[old_col] = col
        newcols.columns = cols
        self.df = df.join(newcols, how='outer')
        if _has_timecol(datasrc.df):
            self.df.reset_index(inplace=True)
        datasrc.df = self.df # they are the same now
        datasrc.init_x0 = self.init_x0
        datasrc.init_x1 = self.init_x1
        datasrc.col_data_offset = orig_col_data_cnt
        datasrc.scale_cols = new_scale_cols
        self.cache_hilo = OrderedDict()
        self._period = self._smooth_time = None
        datasrc._period = datasrc._smooth_time = None
        ldf2 = len(self.df) // 2
        self.is_sparse = self.is_sparse or self.df[self.df.columns[self.col_data_offset]].isnull().sum().max() > ldf2
        datasrc.is_sparse = datasrc.is_sparse or datasrc.df[datasrc.df.columns[datasrc.col_data_offset]].isnull().sum().max() > ldf2

    def update(self, datasrc):
        df = self.pre_update(self.df)
        orig_cols = list(df.columns)
        timecol,orig_cols = orig_cols[0],orig_cols[1:]
        df = df.set_index(timecol)
        input_df = datasrc.df.set_index(datasrc.df.columns[0])
        input_df.columns = [self.renames.get(col, col) for col in input_df.columns]
        # pad index if the input data is a sub-set
        output_df = pd.merge(input_df, df[[]], how='outer', left_index=True, right_index=True)
        for col in df.columns:
            if col not in output_df.columns:
                output_df[col] = df[col]
        # if neccessary, cut out unwanted data
        if len(input_df) > 0 and len(df) > 0:
            start_idx = end_idx = None
            if input_df.index[0] > df.index[0]:
                start_idx = 0
            if input_df.index[-1] < df.index[-1]:
                end_idx = -1
            if start_idx is not None or end_idx is not None:
                output_df = output_df.loc[input_df.index[start_idx:end_idx], :]
        output_df = self.post_update(output_df)
        output_df = output_df.reset_index()
        self.df = output_df[[output_df.columns[0]]+orig_cols] if orig_cols else output_df
        self.init_x1 = self.xlen + right_margin_candles - side_margin
        self.cache_hilo = OrderedDict()
        self._period = self._smooth_time = None

    def set_df(self, df):
        self.df = df
        self.cache_hilo = OrderedDict()
        self._period = self._smooth_time = None

    def hilo(self, x0, x1):
        '''Return five values in time range: t0, t1, highest, lowest, number of rows.'''
        if x0 == x1:
            x0 = x1 = int(x1)
        else:
            x0,x1 = int(x0+0.5),int(x1)
        query = '%i,%i' % (x0,x1)
        if query not in self.cache_hilo:
            v = self.cache_hilo[query] = self._hilo(x0, x1)
        else:
            # re-insert to raise prio
            v = self.cache_hilo[query] = self.cache_hilo.pop(query)
        if len(self.cache_hilo) > 100: # drop if too many
            del self.cache_hilo[next(iter(self.cache_hilo))]
        return v

    def _hilo(self, x0, x1):
        df = self.df.loc[x0:x1, :]
        if not len(df):
            return 0,0,0,0,0
        timecol = df.columns[0]
        t0 = df[timecol].iloc[0]
        t1 = df[timecol].iloc[-1]
        valcols = df.columns[self.scale_cols]
        hi = df[valcols].max().max()
        lo = df[valcols].min().min()
        return t0,t1,hi,lo,len(df)

    def rows(self, colcnt, x0, x1, yscale, lod=True, resamp=None):
        df = self.df.loc[x0:x1, :]
        if self.is_sparse:
            df = df.loc[df.iloc[:,self.col_data_offset].notna(), :]
        origlen = len(df)
        return self._rows(df, colcnt, yscale=yscale, lod=lod, resamp=resamp), origlen

    def _rows(self, df, colcnt, yscale, lod, resamp):
        if lod and len(df) > lod_candles:
            if resamp:
                df = self._resample(df, colcnt, resamp)
            else:
                df = df.iloc[::len(df)//lod_candles]
        colcnt -= 1 # time is always implied
        colidxs = [0] + list(range(self.col_data_offset, self.col_data_offset+colcnt))
        dfr = df.iloc[:,colidxs]
        if yscale.scaletype == 'log' or yscale.scalef != 1:
            dfr = dfr.copy()
            for i in range(1, colcnt+1):
                colname = dfr.columns[i]
                if dfr[colname].dtype != object:
                    dfr[colname] = yscale.invxform(dfr.iloc[:,i])
        return dfr

    def _resample(self, df, colcnt, resamp):
        cdo = self.col_data_offset
        sample_rate = len(df) * 5 // lod_candles
        offset = len(df) % sample_rate
        dfd = df[[df.columns[0]]+[df.columns[cdo]]].iloc[offset::sample_rate]
        c = df[df.columns[cdo+1]].iloc[offset+sample_rate-1::sample_rate]
        c.index -= sample_rate - 1
        dfd[df.columns[cdo+1]] = c
        if resamp == 'hilo':
            dfd[df.columns[cdo+2]] = df[df.columns[cdo+2]].rolling(sample_rate).max().shift(-sample_rate+1)
            dfd[df.columns[cdo+3]] = df[df.columns[cdo+3]].rolling(sample_rate).min().shift(-sample_rate+1)
        else:
            dfd[df.columns[cdo+2]] = df[df.columns[cdo+2]].rolling(sample_rate).sum().shift(-sample_rate+1)
            dfd[df.columns[cdo+3]] = df[df.columns[cdo+3]].rolling(sample_rate).sum().shift(-sample_rate+1)
        # append trailing columns
        trailing_colidx = cdo + 4
        for i in range(trailing_colidx, colcnt):
            col = df.columns[i]
            dfd[col] = df[col].iloc[offset::sample_rate]
        return dfd

    def __eq__(self, other):
        return id(self) == id(other) or id(self.df) == id(other.df)

    def __hash__(self):
        return id(self)


class FinWindow(pg.GraphicsLayoutWidget):
    def __init__(self, title, **kwargs):
        global winx, winy
        self.title = title
        pg.mkQApp()
        super().__init__(**kwargs)
        self.setWindowTitle(title)
        self.setGeometry(winx, winy, winw, winh)
        winx = (winx+win_recreate_delta) % 800
        winy = (winy+win_recreate_delta) % 500
        self.centralWidget.installEventFilter(self)
        self.ci.setContentsMargins(0, 0, 0, 0)
        self.ci.setSpacing(-1)
        self.closing = False

    @property
    def axs(self):
        return [ax for ax in self.ci.items if isinstance(ax, pg.PlotItem)]

    def autoRangeEnabled(self):
        return [True, True]

    def close(self):
        self.closing = True
        _savewindata(self)
        _clear_timers()
        return super().close()

    def eventFilter(self, obj, ev):
        if ev.type()== QtCore.QEvent.Type.WindowDeactivate:
            _savewindata(self)
        return False

    def leaveEvent(self, ev):
        if not self.closing:
            super().leaveEvent(ev)


class FinCrossHair:
    def __init__(self, ax, color):
        self.ax = ax
        self.x = 0
        self.y = 0
        self.clamp_x = 0
        self.clamp_y = 0
        self.infos = []
        pen = pg.mkPen(color=color, style=QtCore.Qt.PenStyle.CustomDashLine, dash=[7, 7])
        self.vline = pg.InfiniteLine(angle=90, movable=False, pen=pen)
        self.hline = pg.InfiniteLine(angle=0, movable=False, pen=pen)
        self.xtext = pg.TextItem(color=color, anchor=(0,1))
        self.ytext = pg.TextItem(color=color, anchor=(0,0))
        self.vline.setZValue(50)
        self.hline.setZValue(50)
        self.xtext.setZValue(50)
        self.ytext.setZValue(50)
        self.show()

    def update(self, point=None):
        if point is not None:
            self.x,self.y = x,y = point.x(),point.y()
        else:
            x,y = self.x,self.y
        x,y = _clamp_xy(self.ax, x,y)
        if x == self.clamp_x and y == self.clamp_y:
            return
        self.clamp_x,self.clamp_y = x,y
        self.vline.setPos(x)
        self.hline.setPos(y)
        self.xtext.setPos(x, y)
        self.ytext.setPos(x, y)
        rng = self.ax.vb.y_max - self.ax.vb.y_min
        rngmax = abs(self.ax.vb.y_min) + rng # any approximation is fine
        sd,se = (self.ax.significant_decimals,self.ax.significant_eps) if clamp_grid else (significant_decimals,significant_eps)
        timebased = False
        if self.ax.vb.x_indexed:
            xtext,timebased = _x2local_t(self.ax.vb.datasrc, x)
        else:
            xtext = _round_to_significant(rng, rngmax, x, sd, se)
        linear_y = y
        y = self.ax.vb.yscale.xform(y)
        ytext = _round_to_significant(rng, rngmax, y, sd, se)
        if not timebased:
            if xtext:
                xtext = 'x ' + xtext
            ytext = 'y ' + ytext
        far_right = self.ax.viewRect().x() + self.ax.viewRect().width()*0.9
        far_bottom = self.ax.viewRect().y() + self.ax.viewRect().height()*0.1
        close2right = x > far_right
        close2bottom = linear_y < far_bottom
        try:
            for info in self.infos:
                xtext,ytext = info(x,y,xtext,ytext)
        except Exception as e:
            print('Crosshair error:', type(e), e)
        space = '      '
        if close2right:
            xtext = xtext + space
            ytext = ytext + space
            xanchor = [1,1]
            yanchor = [1,0]
        else:
            xtext = space + xtext
            ytext = space + ytext
            xanchor = [0,1]
            yanchor = [0,0]
        if close2bottom:
            ytext = ytext + space
            yanchor = [1,1]
            if close2right:
                xanchor = [1,2]
        self.xtext.setAnchor(xanchor)
        self.ytext.setAnchor(yanchor)
        self.xtext.setText(xtext)
        self.ytext.setText(ytext)

    def show(self):
        self.ax.addItem(self.vline, ignoreBounds=True)
        self.ax.addItem(self.hline, ignoreBounds=True)
        self.ax.addItem(self.xtext, ignoreBounds=True)
        self.ax.addItem(self.ytext, ignoreBounds=True)

    def hide(self):
        self.ax.removeItem(self.xtext)
        self.ax.removeItem(self.ytext)
        self.ax.removeItem(self.vline)
        self.ax.removeItem(self.hline)



class FinLegendItem(pg.LegendItem):
    def __init__(self, border_color, fill_color, **kwargs):
        super().__init__(**kwargs)
        self.layout.setVerticalSpacing(2)
        self.layout.setHorizontalSpacing(20)
        self.layout.setContentsMargins(2, 2, 10, 2)
        self.border_color = border_color
        self.fill_color = fill_color

    def paint(self, p, *args):
        p.setPen(pg.mkPen(self.border_color))
        p.setBrush(pg.mkBrush(self.fill_color))
        p.drawRect(self.boundingRect())



class FinPolyLine(pg.PolyLineROI):
    def __init__(self, vb, *args, **kwargs):
        self.vb = vb # init before parent constructor
        self.texts = []
        super().__init__(*args, **kwargs)

    def addSegment(self, h1, h2, index=None):
        super().addSegment(h1, h2, index)
        text = pg.TextItem(color=draw_line_color)
        text.setZValue(50)
        text.segment = self.segments[-1 if index is None else index]
        if index is None:
            self.texts.append(text)
        else:
            self.texts.insert(index, text)
        self.update_text(text)
        self.vb.addItem(text, ignoreBounds=True)

    def removeSegment(self, seg):
        super().removeSegment(seg)
        for text in list(self.texts):
            if text.segment == seg:
                self.vb.removeItem(text)
                self.texts.remove(text)

    def update_text(self, text):
        h0 = text.segment.handles[0]['item']
        h1 = text.segment.handles[1]['item']
        diff = h1.pos() - h0.pos()
        if diff.y() < 0:
            text.setAnchor((0.5,0))
        else:
            text.setAnchor((0.5,1))
        text.setPos(h1.pos())
        text.setText(_draw_line_segment_text(self, text.segment, h0.pos(), h1.pos()))

    def update_texts(self):
        for text in self.texts:
            self.update_text(text)

    def movePoint(self, handle, pos, modifiers=QtCore.Qt.KeyboardModifier, finish=True, coords='parent'):
        super().movePoint(handle, pos, modifiers, finish, coords)
        self.update_texts()

    def segmentClicked(self, segment, ev=None, pos=None):
        pos = segment.mapToParent(ev.pos())
        pos = _clamp_point(self.vb.parent(), pos)
        super().segmentClicked(segment, pos=pos)
        self.update_texts()

    def addHandle(self, info, index=None):
        handle = super().addHandle(info, index)
        handle.movePoint = partial(_roihandle_move_snap, self.vb, handle.movePoint)
        return handle


class FinLine(pg.GraphicsObject):
    def __init__(self, points, pen):
        super().__init__()
        self.points = points
        self.pen = pen

    def paint(self, p, *args):
        p.setPen(self.pen)
        p.drawPath(self.shape())

    def shape(self):
        p = QtGui.QPainterPath()
        p.moveTo(*self.points[0])
        p.lineTo(*self.points[1])
        return p

    def boundingRect(self):
        return self.shape().boundingRect()


class FinEllipse(pg.EllipseROI):
    def addRotateHandle(self, *args, **kwargs):
        pass


class FinRect(pg.RectROI):
    def __init__(self, ax, brush, *args, **kwargs):
        self.ax = ax
        self.brush = brush
        super().__init__(*args, **kwargs)

    def paint(self, p, *args):
        r = QtCore.QRectF(0, 0, self.state['size'][0], self.state['size'][1]).normalized()
        p.setPen(self.currentPen)
        p.setBrush(self.brush)
        p.translate(r.left(), r.top())
        p.scale(r.width(), r.height())
        p.drawRect(0, 0, 1, 1)

    def addScaleHandle(self, *args, **kwargs):
        if self.resizable:
            super().addScaleHandle(*args, **kwargs)

class FinArrow(pg.ArrowItem):
    def __init__(self, ax, angle, brushColor='',  penColor='', brushWidth=1, penWidth=1, *args, **kwargs):

        kwargs['angle']=angle
        kwargs['tipAngle']=30
        kwargs['baseAngle']=20

        kwargs['headLen']=8
        kwargs['headWidth']=8
        kwargs['tailLen']=6
        kwargs['tailWidth']=5
            
        if brushColor=='':
            brushColor='#3030ff';
        if penColor=='':
            penColor='#000';

        kwargs['pen']={'color': penColor, 'width': penWidth}
        brush = pg.mkBrush(brushColor)
        brush.width = brushWidth
        kwargs['brush'] = brush

        self.ax = ax

        super().__init__(*args, **kwargs)

class FinViewBox(pg.ViewBox):
    def __init__(self, win, init_steps=300, yscale=YScale('linear', 1), v_zoom_scale=1, *args, **kwargs):
        super().__init__(*args, **kwargs)
        self.win = win
        self.init_steps = init_steps
        self.yscale = yscale
        self.v_zoom_scale = v_zoom_scale
        self.master_viewbox = None
        self.rois = []
        self.win._isMouseLeftDrag = False
        self.reset()

    def reset(self):
        self.v_zoom_baseline = 0.5
        self.v_autozoom = True
        self.max_zoom_points_f = 1
        self.y_max = 1000
        self.y_min = 0
        self.y_positive = True
        self.x_indexed = True
        self.force_range_update = 0
        while self.rois:
            self.remove_last_roi()
        self.draw_line = None
        self.drawing = False
        self.standalones = set()
        self.updating_linked = False
        self.set_datasrc(None)
        self.setMouseEnabled(x=True, y=False)
        self.setRange(QtCore.QRectF(pg.Point(0, 0), pg.Point(1, 1)))

    def set_datasrc(self, datasrc):
        self.datasrc = datasrc
        if not self.datasrc:
            return
        datasrc.update_init_x(self.init_steps)

    def pre_process_data(self):
        if self.datasrc and self.datasrc.scale_cols:
            df = self.datasrc.df.iloc[:, self.datasrc.scale_cols]
            self.y_max = df.max().max()
            self.y_min = df.min().min()
            if self.y_min <= 0:
                self.y_positive = False

    @property
    def datasrc_or_standalone(self):
        ds = self.datasrc
        if not ds and self.standalones:
            ds = next(iter(self.standalones))
        return ds

    def wheelEvent(self, ev, axis=None):
        if self.master_viewbox:
            return self.master_viewbox.wheelEvent(ev, axis=axis)
        if ev.modifiers() == QtCore.Qt.KeyboardModifier.ControlModifier:
            scale_fact = 1
            self.v_zoom_scale /= 1.02 ** (ev.delta() * self.state['wheelScaleFactor'])
        else:
            scale_fact = 1.02 ** (ev.delta() * self.state['wheelScaleFactor'])
        vr = self.targetRect()
        center = self.mapToView(ev.scenePos())
        pct_x = (center.x()-vr.left()) / vr.width()
        if pct_x < 0.05: # zoom to far left => all the way left
            center = pg.Point(vr.left(), center.y())
        elif pct_x > 0.95: # zoom to far right => all the way right
            center = pg.Point(vr.right(), center.y())
        self.zoom_rect(vr, scale_fact, center)
        # update crosshair
        _mouse_moved(self.win, self, None)
        ev.accept()

    def mouseDragEvent(self, ev, axis=None):
        axis = 0 # don't constrain drag direction
        if self.master_viewbox:
            return self.master_viewbox.mouseDragEvent(ev, axis=axis)
        if not self.datasrc:
            return
        if ev.button() == QtCore.Qt.MouseButton.LeftButton:
            self.mouseLeftDrag(ev, axis)
        elif ev.button() == QtCore.Qt.MouseButton.MiddleButton:
            self.mouseMiddleDrag(ev, axis)
        elif ev.button() == QtCore.Qt.MouseButton.RightButton:
            self.mouseRightDrag(ev, axis)
        else:
            super().mouseDragEvent(ev, axis)

    def mouseLeftDrag(self, ev, axis):
        '''Ctrl+LButton draw lines.'''
        if ev.modifiers() != QtCore.Qt.KeyboardModifier.ControlModifier:
            super().mouseDragEvent(ev, axis)
            if ev.isFinish():
                self.win._isMouseLeftDrag = False
            else:
                self.win._isMouseLeftDrag = True
            if ev.isFinish() or self.drawing:
                self.refresh_all_y_zoom()
            if not self.drawing:
                return
        if self.draw_line and not self.drawing:
            self.set_draw_line_color(draw_done_color)
        p1 = self.mapToView(ev.pos())
        p1 = _clamp_point(self.parent(), p1)
        if not self.drawing:
            # add new line
            p0 = self.mapToView(ev.lastPos())
            p0 = _clamp_point(self.parent(), p0)
            self.draw_line = FinPolyLine(self, [p0, p1], closed=False, pen=pg.mkPen(draw_line_color), movable=False)
            self.draw_line.setZValue(40)
            self.rois.append(self.draw_line)
            self.addItem(self.draw_line)
            self.drawing = True
        else:
            # draw placed point at end of poly-line
            self.draw_line.movePoint(-1, p1)
        if ev.isFinish():
            self.drawing = False
        ev.accept()

    def mouseMiddleDrag(self, ev, axis):
        '''Ctrl+MButton draw ellipses.'''
        if ev.modifiers() != QtCore.Qt.KeyboardModifier.ControlModifier:
            return super().mouseDragEvent(ev, axis)
        p1 = self.mapToView(ev.pos())
        p1 = _clamp_point(self.parent(), p1)
        def nonzerosize(a, b):
            c = b-a
            return pg.Point(abs(c.x()) or 1, abs(c.y()) or 1e-3)
        if not self.drawing:
            # add new ellipse
            p0 = self.mapToView(ev.lastPos())
            p0 = _clamp_point(self.parent(), p0)
            s = nonzerosize(p0, p1)
            p0 = QtCore.QPointF(p0.x()-s.x()/2, p0.y()-s.y()/2)
            self.draw_ellipse = FinEllipse(p0, s, pen=pg.mkPen(draw_line_color), movable=True)
            self.draw_ellipse.setZValue(80)
            self.rois.append(self.draw_ellipse)
            self.addItem(self.draw_ellipse)
            self.drawing = True
        else:
            c = self.draw_ellipse.pos() + self.draw_ellipse.size()*0.5
            s = nonzerosize(c, p1)
            self.draw_ellipse.setSize(s*2, update=False)
            self.draw_ellipse.setPos(c-s)
        if ev.isFinish():
            self.drawing = False
        ev.accept()

    def mouseRightDrag(self, ev, axis):
        '''RButton is box zoom. At least for now.'''
        ev.accept()
        if not ev.isFinish():
            self.updateScaleBox(ev.buttonDownPos(), ev.pos())
        else:
            self.rbScaleBox.hide()
            ax = QtCore.QRectF(pg.Point(ev.buttonDownPos(ev.button())), pg.Point(ev.pos()))
            ax = self.childGroup.mapRectFromParent(ax)
            if ax.width() < 2: # zooming this narrow is probably a mistake
                ax.adjust(-1, 0, +1, 0)
            self.showAxRect(ax)
            self.axHistoryPointer += 1
            self.axHistory = self.axHistory[:self.axHistoryPointer] + [ax]

    def mouseClickEvent(self, ev):
        if self.master_viewbox:
            return self.master_viewbox.mouseClickEvent(ev)
        if _mouse_clicked(self, ev):
            ev.accept()
            return
        if ev.button() != QtCore.Qt.MouseButton.LeftButton or ev.modifiers() != QtCore.Qt.KeyboardModifier.ControlModifier or not self.draw_line:
            return super().mouseClickEvent(ev)
        # add another segment to the currently drawn line
        p = self.mapClickToView(ev.pos())
        p = _clamp_point(self.parent(), p)
        self.append_draw_segment(p)
        self.drawing = False
        ev.accept()

    def mapClickToView(self, pos):
        '''mapToView() does not do grids properly in embedded widgets. Strangely, only affect clicks, not drags.'''
        if self.win.parent() is not None:
            ax = self.parent()
            if ax.getAxis('right').grid:
                pos.setX(pos.x() + self.width())
            elif ax.getAxis('bottom').grid:
                pos.setY(pos.y() + self.height())
        return super().mapToView(pos)

    def keyPressEvent(self, ev):
        if self.master_viewbox:
            return self.master_viewbox.keyPressEvent(ev)
        if _key_pressed(self, ev):
            ev.accept()
            return
        super().keyPressEvent(ev)

    def linkedViewChanged(self, view, axis):
        if not self.datasrc or self.updating_linked:
            return
        if view and self.datasrc and view.datasrc:
            self.updating_linked = True
            tr = self.targetRect()
            vr = view.targetRect()
            is_dirty = view.force_range_update > 0
            is_same_scale = self.datasrc.xlen == view.datasrc.xlen
            if is_same_scale: # stable zoom based on index
                if is_dirty or abs(vr.left()-tr.left()) >= 1 or abs(vr.right()-tr.right()) >= 1:
                    if is_dirty:
                        view.force_range_update -= 1
                    self.update_y_zoom(vr.left(), vr.right())
            else: # sloppy one based on time stamps
                tt0,tt1,_,_,_ = self.datasrc.hilo(tr.left(), tr.right())
                vt0,vt1,_,_,_ = view.datasrc.hilo(vr.left(), vr.right())
                period2 = self.datasrc.period_ns * 0.5
                if is_dirty or abs(vt0-tt0) >= period2 or abs(vt1-tt1) >= period2:
                    if is_dirty:
                        view.force_range_update -= 1
                    if self.parent():
                        x0,x1 = _pdtime2index(self.parent(), pd.Series([vt0,vt1]), any_end=True)
                        self.update_y_zoom(x0, x1)
            self.updating_linked = False

    def zoom_rect(self, vr, scale_fact, center):
        if not self.datasrc:
            return
        x0 = center.x() + (vr.left()-center.x()) * scale_fact
        x1 = center.x() + (vr.right()-center.x()) * scale_fact
        self.update_y_zoom(x0, x1)

    def pan_x(self, steps=None, percent=None):
        if self.datasrc is None:
            return
        if steps is None:
            steps = int(percent/100*self.targetRect().width())
        tr = self.targetRect()
        x1 = tr.right() + steps
        startx = -side_margin
        endx = self.datasrc.xlen + right_margin_candles - side_margin
        if x1 > endx:
            x1 = endx
        x0 = x1 - tr.width()
        if x0 < startx:
            x0 = startx
            x1 = x0 + tr.width()
        self.update_y_zoom(x0, x1)

    def refresh_all_y_zoom(self):
        '''This updates Y zoom on all views, such as when a mouse drag is completed.'''
        main_vb = self
        if self.linkedView(0):
            self.force_range_update = 1 # main need to update only once to us
            main_vb = list(self.win.axs)[0].vb
        main_vb.force_range_update = len(self.win.axs)-1 # update main as many times as there are other rows
        self.update_y_zoom()
        # refresh crosshair when done
        _mouse_moved(self.win, self, None)

    def update_y_zoom(self, x0=None, x1=None):
        datasrc = self.datasrc_or_standalone
        if datasrc is None:
            return
        if x0 is None or x1 is None:
            tr = self.targetRect()
            x0 = tr.left()
            x1 = tr.right()
            if x1-x0 <= 1:
                return
        # make edges rigid
        xl = max(_round(x0-side_margin)+side_margin, -side_margin)
        xr = min(_round(x1-side_margin)+side_margin, datasrc.xlen+right_margin_candles-side_margin)
        dxl = xl-x0
        dxr = xr-x1
        if dxl > 0:
            x1 += dxl
        if dxr < 0:
            x0 += dxr
        x0 = max(_round(x0-side_margin)+side_margin, -side_margin)
        x1 = min(_round(x1-side_margin)+side_margin, datasrc.xlen+right_margin_candles-side_margin)
        # fetch hi-lo and set range
        _,_,hi,lo,cnt = datasrc.hilo(x0, x1)
        vr = self.viewRect()
        minlen = int((max_zoom_points-0.5) * self.max_zoom_points_f + 0.51)
        if (x1-x0) < vr.width() and cnt < minlen:
            return
        if not self.v_autozoom:
            hi = vr.bottom()
            lo = vr.top()
        if self.yscale.scaletype == 'log':
            if lo < 0:
                lo = 0.05 * self.yscale.scalef # strange QT log scale rendering, which I'm unable to compensate for
            else:
                lo = max(1e-100, lo)
            rng = (hi / lo) ** (1/self.v_zoom_scale)
            rng = min(rng, 1e50) # avoid float overflow
            base = (hi*lo) ** self.v_zoom_baseline
            y0 = base / rng**self.v_zoom_baseline
            y1 = base * rng**(1-self.v_zoom_baseline)
        else:
            rng = (hi-lo) / self.v_zoom_scale
            rng = max(rng, 2e-7) # some very weird bug where high/low exponents stops rendering
            base = (hi+lo) * self.v_zoom_baseline
            y0 = base - rng*self.v_zoom_baseline
            y1 = base + rng*(1-self.v_zoom_baseline)
        if not self.x_indexed:
            x0,x1 = _xminmax(datasrc, x_indexed=False, extra_margin=0)
        return self.set_range(x0, y0, x1, y1)

    def set_range(self, x0, y0, x1, y1):
        if x0 is None or x1 is None:
            tr = self.targetRect()
            x0 = tr.left()
            x1 = tr.right()
        if np.isnan(y0) or np.isnan(y1):
            return
        _y0 = self.yscale.invxform(y0, verify=True)
        _y1 = self.yscale.invxform(y1, verify=True)
        self.setRange(QtCore.QRectF(pg.Point(x0, _y0), pg.Point(x1, _y1)), padding=0)
        return True

    def remove_last_roi(self):
        if self.rois:
            if not isinstance(self.rois[-1], pg.PolyLineROI):
                self.removeItem(self.rois[-1])
                self.rois = self.rois[:-1]
            else:
                h = self.rois[-1].handles[-1]['item']
                self.rois[-1].removeHandle(h)
                if not self.rois[-1].segments:
                    self.removeItem(self.rois[-1])
                    self.rois = self.rois[:-1]
                    self.draw_line = None
            if self.rois:
                if isinstance(self.rois[-1], pg.PolyLineROI):
                    self.draw_line = self.rois[-1]
                    self.set_draw_line_color(draw_line_color)
            return True

    def append_draw_segment(self, p):
        h0 = self.draw_line.handles[-1]['item']
        h1 = self.draw_line.addFreeHandle(p)
        self.draw_line.addSegment(h0, h1)
        self.drawing = True

    def set_draw_line_color(self, color):
        if self.draw_line:
            pen = pg.mkPen(color)
            for segment in self.draw_line.segments:
                segment.currentPen = segment.pen = pen
                segment.update()

    def suggestPadding(self, axis):
        return 0



class FinPlotItem(pg.GraphicsObject):
    def __init__(self, ax, datasrc, lod):
        super().__init__()
        self.ax = ax
        self.datasrc = datasrc
        self.picture = QtGui.QPicture()
        self.painter = QtGui.QPainter()
        self.dirty = True
        self.lod = lod
        self.cachedRect = None

    def repaint(self):
        self.dirty = True
        self.paint(self.painter)

    def paint(self, p, *args):
        if self.datasrc.is_sparse:
            self.dirty = True
        self.update_dirty_picture(self.viewRect())
        p.drawPicture(0, 0, self.picture)

    def update_dirty_picture(self, visibleRect):
        if self.dirty or \
            (self.lod and # regenerate when zoom changes?
                (visibleRect.left() < self.cachedRect.left() or \
                 visibleRect.right() > self.cachedRect.right() or \
                 visibleRect.width() < self.cachedRect.width() / cache_candle_factor)): # optimize when zooming in
            self._generate_picture(visibleRect)

    def _generate_picture(self, boundingRect):
        w = boundingRect.width()
        self.cachedRect = QtCore.QRectF(boundingRect.left()-(cache_candle_factor-1)*0.5*w, 0, cache_candle_factor*w, 0)
        self.painter.begin(self.picture)
        self._generate_dummy_picture(self.viewRect())
        self.generate_picture(self.cachedRect)
        self.painter.end()
        self.dirty = False

    def _generate_dummy_picture(self, boundingRect):
        if self.datasrc.is_sparse:
            # just draw something to ensure PyQt will paint us again
            self.painter.setPen(pg.mkPen(background))
            self.painter.setBrush(pg.mkBrush(background))
            l,r = boundingRect.left(), boundingRect.right()
            self.painter.drawRect(QtCore.QRectF(l, boundingRect.top(), 1e-3, boundingRect.height()*1e-5))
            self.painter.drawRect(QtCore.QRectF(r, boundingRect.bottom(), -1e-3, -boundingRect.height()*1e-5))

    def boundingRect(self):
        return QtCore.QRectF(self.picture.boundingRect())



class CandlestickItem(FinPlotItem):
    def __init__(self, ax, datasrc, draw_body, draw_shadow, candle_width, colorfunc, resamp=None):
        self.colors = dict(bull_shadow      = candle_bull_color,
                           bull_frame       = candle_bull_color,
                           bull_body        = candle_bull_body_color,
                           bear_shadow      = candle_bear_color,
                           bear_frame       = candle_bear_color,
                           bear_body        = candle_bear_body_color,
                           weak_bull_shadow = brighten(candle_bull_color, 1.2),
                           weak_bull_frame  = brighten(candle_bull_color, 1.2),
                           weak_bull_body   = brighten(candle_bull_color, 1.2),
                           weak_bear_shadow = brighten(candle_bear_color, 1.5),
                           weak_bear_frame  = brighten(candle_bear_color, 1.5),
                           weak_bear_body   = brighten(candle_bear_color, 1.5))
        self.draw_body = draw_body
        self.draw_shadow = draw_shadow
        self.candle_width = candle_width
        self.shadow_width = candle_shadow_width
        self.colorfunc = colorfunc
        self.resamp = resamp
        self.x_offset = 0
        super().__init__(ax, datasrc, lod=True)

    def generate_picture(self, boundingRect):
        left,right = boundingRect.left(), boundingRect.right()
        p = self.painter
        df,origlen = self.datasrc.rows(5, left, right, yscale=self.ax.vb.yscale, resamp=self.resamp)
        f = origlen / len(df) if len(df) else 1
        w = self.candle_width * f
        w2 = w * 0.5
        for shadow,frame,body,df_rows in self.colorfunc(self, self.datasrc, df):
            idxs = df_rows.index
            rows = df_rows.values
            if self.x_offset:
                idxs += self.x_offset
            if self.draw_shadow:
                p.setPen(pg.mkPen(shadow, width=self.shadow_width))
                for x,(t,open,close,high,low) in zip(idxs, rows):
                    if high > low:
                        p.drawLine(QtCore.QPointF(x, low), QtCore.QPointF(x, high))
            if self.draw_body:
                p.setPen(pg.mkPen(frame))
                p.setBrush(pg.mkBrush(body))
                for x,(t,open,close,high,low) in zip(idxs, rows):
                    p.drawRect(QtCore.QRectF(x-w2, open, w, close-open))

    def rowcolors(self, prefix):
        return [self.colors[prefix+'_shadow'], self.colors[prefix+'_frame'], self.colors[prefix+'_body']]



class HeatmapItem(FinPlotItem):
    def __init__(self, ax, datasrc, rect_size=0.9, filter_limit=0, colmap=colmap_clash, whiteout=0.0, colcurve=lambda x:pow(x,4)):
        self.rect_size = rect_size
        self.filter_limit = filter_limit
        self.colmap = colmap
        self.whiteout = whiteout
        self.colcurve = colcurve
        self.col_data_end = len(datasrc.df.columns)
        super().__init__(ax, datasrc, lod=False)

    def generate_picture(self, boundingRect):
        prices = self.datasrc.df.columns[self.datasrc.col_data_offset:self.col_data_end]
        h0 = (prices[0] - prices[1]) * (1-self.rect_size)
        h1 = (prices[0] - prices[1]) * (1-(1-self.rect_size)*2)
        rect_size2 = 0.5 * self.rect_size
        df = self.datasrc.df.iloc[:, self.datasrc.col_data_offset:self.col_data_end]
        values = df.values
        # normalize
        values -= np.nanmin(values)
        values = values / (np.nanmax(values) / (1+self.whiteout)) # overshoot for coloring
        lim = self.filter_limit * (1+self.whiteout)
        p = self.painter
        for t,row in enumerate(values):
            for ci,price in enumerate(prices):
                v = row[ci]
                if v >= lim:
                    v = 1 - self.colcurve(1 - (v-lim)/(1-lim))
                    color = self.colmap.map(v, mode='qcolor')
                    p.fillRect(QtCore.QRectF(t-rect_size2, self.ax.vb.yscale.invxform(price+h0), self.rect_size, self.ax.vb.yscale.invxform(h1)), color)



class HorizontalTimeVolumeItem(CandlestickItem):
    def __init__(self, ax, datasrc, candle_width=0.8, draw_va=0.0, draw_body=0.4, draw_poc=0.0, colorfunc=None):
        '''A negative draw_body does not mean that the candle is drawn in the opposite direction (use negative volume for that),
           but instead that screen scale will be used instead of interval-relative scale.'''
        self.draw_va = draw_va
        self.draw_poc = draw_poc
        ## self.col_data_end = len(datasrc.df.columns)
        colorfunc = colorfunc or horizvol_colorfilter() # resolve function lower down in source code
        super().__init__(ax, datasrc, draw_shadow=False, candle_width=candle_width, draw_body=draw_body, colorfunc=colorfunc)
        self.lod = False
        self.colors.update(dict(neutral_shadow  = volume_neutral_color,
                                neutral_frame   = volume_neutral_color,
                                neutral_body    = volume_neutral_color,
                                bull_body       = candle_bull_color))

    def generate_picture(self, boundingRect):
        times = self.datasrc.df.iloc[:, 0]
        vals = self.datasrc.df.values
        prices = vals[:, self.datasrc.col_data_offset::2]
        volumes = vals[:, self.datasrc.col_data_offset+1::2].T
        # normalize
        try:
            f = self.datasrc.period_ns / _get_datasrc(self.ax).period_ns
            times = _pdtime2index(self.ax, times, require_time=True)
        except AssertionError:
            f = 1
        draw_body = self.draw_body
        if draw_body < 0:
            f *= -draw_body * self.ax.vb.targetRect().width()
            draw_body = 1
        binc = len(volumes)
        if not binc:
            return
        divvol = np.nanmax(np.abs(volumes), axis=0)
        divvol[divvol==0] = 1
        volumes = (volumes * f / divvol).T
        p = self.painter
        h = 1e-10
        for i in range(len(prices)):
            prcr = prices[i]
            prv = prcr[~np.isnan(prcr)]
            if len(prv) > 1:
                h = np.diff(prv).min()
            t = times[i]
            volr = np.nan_to_num(volumes[i])

            # calc poc
            pocidx = np.nanargmax(volr)

            # draw value area
            if self.draw_va:
                volrs = volr / np.nansum(volr)
                v = volrs[pocidx]
                a = b = pocidx
                while a>=0 or b<binc:
                    if v >= self.draw_va:
                        break
                    aa = a - 1
                    bb = b + 1
                    va = volrs[aa] if aa>=0 else 0
                    vb = volrs[bb] if bb<binc else 0
                    if va >= vb: # NOTE both == is also ok
                        a = max(0, aa)
                        v += va
                    if va <= vb: # NOTE both == is also ok
                        b = min(binc-1, bb)
                        v += vb
                color = pg.mkColor(band_color)
                p.fillRect(QtCore.QRectF(t, prcr[a], f, prcr[b]-prcr[a]+h), color)

            # draw horizontal bars
            if draw_body:
                h0 = h * (1-self.candle_width)/2
                h1 = h * self.candle_width
                for shadow,frame,body,data in self.colorfunc(self, self.datasrc, np.array([prcr, volr])):
                    p.setPen(pg.mkPen(frame))
                    p.setBrush(pg.mkBrush(body))
                    prcr_,volr_ = data
                    for w,y in zip(volr_, prcr_):
                        if abs(w) > 1e-15:
                            p.drawRect(QtCore.QRectF(t, y+h0, w*draw_body, h1))

            # draw poc line
            if self.draw_poc:
                y = prcr[pocidx] + h / 2
                p.setPen(pg.mkPen(poc_color))
                p.drawLine(QtCore.QPointF(t, y), QtCore.QPointF(t+f*self.draw_poc, y))


class Arrow():
    def __init__(self, buy, color, anchor ):
        self.color = color
        self.text_items = {}
        self.anchor = anchor
        self.show = False




class ScatterLabelItem(FinPlotItem):
    def __init__(self, ax, datasrc, color, anchor):
        self.color = color
        self.text_items = {}
        self.anchor = anchor
        self.show = False
        super().__init__(ax, datasrc, lod=True)

    def generate_picture(self, bounding_rect):
        rows = self.getrows(bounding_rect)
        if len(rows) > lod_labels: # don't even generate when there's too many of them
            self.clear_items(list(self.text_items.keys()))
            return
        drops = set(self.text_items.keys())
        created = 0
        for x,t,y,txt in rows:
            txt = str(txt)
            ishtml = '<' in txt and '>' in txt
            key = '%s:%.8f' % (t, y)
            if key in self.text_items:
                item = self.text_items[key]
                (item.setHtml if ishtml else item.setText)(txt)
                item.setPos(x, y)
                drops.remove(key)
            else:
                kws = {'html':txt} if ishtml else {'text':txt}
                self.text_items[key] = item = pg.TextItem(color=self.color, anchor=self.anchor, **kws)
                item.setPos(x, y)
                item.setParentItem(self)
                created += 1
        if created > 0 or self.dirty: # only reduce cache if we've added some new or updated
            self.clear_items(drops)

    def clear_items(self, drop_keys):
        for key in drop_keys:
            item = self.text_items[key]
            item.scene().removeItem(item)
            del self.text_items[key]

    def getrows(self, bounding_rect):
        left,right = bounding_rect.left(), bounding_rect.right()
        df,_ = self.datasrc.rows(3, left, right, yscale=self.ax.vb.yscale, lod=False)
        rows = df.dropna()
        idxs = rows.index
        rows = rows.values
        rows = [(i,t,y,txt) for i,(t,y,txt) in zip(idxs, rows) if txt]
        return rows

    def boundingRect(self):
        return self.viewRect()


def create_plot(title='Finance Plot', rows=1, init_zoom_periods=1e10, maximize=True, yscale='linear'):
    pg.setConfigOptions(foreground=foreground, background=background)
    win = FinWindow(title)
    # normally first graph is of higher significance, so enlarge
    win.ci.layout.setRowStretchFactor(0, top_graph_scale)
    win.show_maximized = maximize
    ax0 = axs = create_plot_widget(master=win, rows=rows, init_zoom_periods=init_zoom_periods, yscale=yscale)
    axs = axs if type(axs) in (tuple,list) else [axs]
    for ax in axs:
        win.addItem(ax, col=1)
        win.nextRow()
    return ax0


def create_plot_widget(master, rows=1, init_zoom_periods=1e10, yscale='linear'):
    pg.setConfigOptions(foreground=foreground, background=background)
    global last_ax
    if master not in windows:
        windows.append(master)
    axs = []
    prev_ax = None
    for n in range(rows):
        ysc = yscale[n] if type(yscale) in (list,tuple) else yscale
        ysc = YScale(ysc, 1)
        viewbox = FinViewBox(master, init_steps=init_zoom_periods, yscale=ysc, v_zoom_scale=1-y_pad, enableMenu=False)
        ax = prev_ax = _add_timestamp_plot(master=master, prev_ax=prev_ax, viewbox=viewbox, index=n, yscale=ysc)
        if axs:
            ax.setXLink(axs[0].vb)
        else:
            viewbox.setFocus()
        axs += [ax]
    if master not in master_data:
        master_data[master] = {}
    if isinstance(master, pg.GraphicsLayoutWidget):
        proxy = pg.SignalProxy(master.scene().sigMouseMoved, rateLimit=144, slot=partial(_mouse_moved, master, axs[0].vb))
        master_data[master][axs[0].vb] = dict(proxymm=proxy, last_mouse_evs=None, last_mouse_y=0)
        if 'default' not in master_data[master]:
            master_data[master]['default'] = master_data[master][axs[0].vb]
    else:
        for ax in axs:
            proxy = pg.SignalProxy(ax.ax_widget.scene().sigMouseMoved, rateLimit=144, slot=partial(_mouse_moved, master, ax.vb))
            master_data[master][ax.vb] = dict(proxymm=proxy, last_mouse_evs=None, last_mouse_y=0)
    last_ax = axs[0]
    return axs[0] if len(axs) == 1 else axs


def close():
    for win in windows:
        try:
            win.close()
        except Exception as e:
            print('Window closing error:', type(e), e)
    global last_ax
    windows.clear()
    overlay_axs.clear()
    _clear_timers()
    sounds.clear()
    master_data.clear()
    last_ax = None


def price_colorfilter(item, datasrc, df):
    opencol = df.columns[1]
    closecol = df.columns[2]
    is_up = df[opencol] <= df[closecol] # open lower than close = goes up
    yield item.rowcolors('bull') + [df.loc[is_up, :]]
    yield item.rowcolors('bear') + [df.loc[~is_up, :]]


def volume_colorfilter(item, datasrc, df):
    opencol = df.columns[3]
    closecol = df.columns[4]
    is_up = df[opencol] <= df[closecol] # open lower than close = goes up
    yield item.rowcolors('bull') + [df.loc[is_up, :]]
    yield item.rowcolors('bear') + [df.loc[~is_up, :]]


def strength_colorfilter(item, datasrc, df):
    opencol = df.columns[1]
    closecol = df.columns[2]
    startcol = df.columns[3]
    endcol = df.columns[4]
    is_up = df[opencol] <= df[closecol] # open lower than close = goes up
    is_strong = df[startcol] <= df[endcol]
    yield item.rowcolors('bull') + [df.loc[is_up&is_strong, :]]
    yield item.rowcolors('weak_bull') + [df.loc[is_up&(~is_strong), :]]
    yield item.rowcolors('weak_bear') + [df.loc[(~is_up)&is_strong, :]]
    yield item.rowcolors('bear') + [df.loc[(~is_up)&(~is_strong), :]]


def volume_colorfilter_section(sections=[]):
    '''The sections argument is a (starting_index, color_name) array.'''
    def _colorfilter(sections, item, datasrc, df):
        if not sections:
            return volume_colorfilter(item, datasrc, df)
        for (i0,colname),(i1,_) in zip(sections, sections[1:]+[(None,'neutral')]):
            rows = df.iloc[i0:i1, :]
            yield item.rowcolors(colname) + [rows]
    return partial(_colorfilter, sections)


def horizvol_colorfilter(sections=[]):
    '''The sections argument is a (starting_index, color_name) array.'''
    def _colorfilter(sections, item, datasrc, data):
        if not sections:
            yield item.rowcolors('neutral') + [data]
        for (i0,colname),(i1,_) in zip(sections, sections[1:]+[(None,'neutral')]):
            rows = data[:, i0:i1]
            yield item.rowcolors(colname) + [rows]
    return partial(_colorfilter, sections)


def candlestick_ochl(datasrc, draw_body=True, draw_shadow=True, candle_width=0.6, ax=None, colorfunc=price_colorfilter):
    ax = _create_plot(ax=ax, maximize=False)
    datasrc = _create_datasrc(ax, datasrc, ncols=5)
    datasrc.scale_cols = [3,4] # only hi+lo scales
    _set_datasrc(ax, datasrc)
    item = CandlestickItem(ax=ax, datasrc=datasrc, draw_body=draw_body, draw_shadow=draw_shadow, candle_width=candle_width, colorfunc=colorfunc, resamp='hilo')
    _update_significants(ax, datasrc, force=True)
    item.update_data = partial(_update_data, None, None, item)
    item.update_gfx = partial(_update_gfx, item)
    item.setZValue(40) # Skinok : candle should always be on top of any indicators
    ax.addItem(item)
    return item


def renko(x, y=None, bins=None, step=None, ax=None, colorfunc=price_colorfilter):
    ax = _create_plot(ax=ax, maximize=False)
    datasrc = _create_datasrc(ax, x, y, ncols=3)
    origdf = datasrc.df
    adj = _adjust_renko_log_datasrc if ax.vb.yscale.scaletype == 'log' else _adjust_renko_datasrc
    step_adjust_renko_datasrc = partial(adj, bins, step)
    step_adjust_renko_datasrc(datasrc)
    ax.decouple()
    item = candlestick_ochl(datasrc, draw_shadow=False, candle_width=1, ax=ax, colorfunc=colorfunc)
    item.colors['bull_body'] = item.colors['bull_frame']
    item.update_data = partial(_update_data, None, step_adjust_renko_datasrc, item)
    item.update_gfx = partial(_update_gfx, item)
    global epoch_period
    epoch_period = (origdf.iloc[1,0] - origdf.iloc[0,0]) // int(1e9)
    return item


def volume_ocv(datasrc, candle_width=0.8, ax=None, colorfunc=volume_colorfilter):
    ax = _create_plot(ax=ax, maximize=False)
    datasrc = _create_datasrc(ax, datasrc, ncols=4)
    _adjust_volume_datasrc(datasrc)
    _set_datasrc(ax, datasrc)
    item = CandlestickItem(ax=ax, datasrc=datasrc, draw_body=True, draw_shadow=False, candle_width=candle_width, colorfunc=colorfunc, resamp='sum')
    _update_significants(ax, datasrc, force=True)
    item.colors['bull_body'] = item.colors['bull_frame']
    if colorfunc == volume_colorfilter: # assume normal volume plot
        item.colors['bull_frame'] = volume_bull_color
        item.colors['bull_body']  = volume_bull_body_color
        item.colors['bear_frame'] = volume_bear_color
        item.colors['bear_body']  = volume_bear_color
        ax.vb.v_zoom_baseline = 0
    else:
        item.colors['weak_bull_frame'] = brighten(volume_bull_color, 1.2)
        item.colors['weak_bull_body']  = brighten(volume_bull_color, 1.2)
    item.update_data = partial(_update_data, None, _adjust_volume_datasrc, item)
    item.update_gfx = partial(_update_gfx, item)
    ax.addItem(item)
    item.setZValue(-20)
    return item


def horiz_time_volume(datasrc, ax=None, **kwargs):
    '''Draws multiple fixed horizontal volumes. The input format is:
       [[time0, [(price0,volume0),(price1,volume1),...]], ...]

       This chart needs to be plot last, so it knows if it controls
       what time periods are shown, or if its using time already in
       place by another plot.'''
    # update handling default if necessary
    global max_zoom_points, right_margin_candles
    if max_zoom_points > 15:
        max_zoom_points = 4
    if right_margin_candles > 3:
        right_margin_candles = 1

    ax = _create_plot(ax=ax, maximize=False)
    datasrc = _preadjust_horiz_datasrc(datasrc)
    datasrc = _create_datasrc(ax, datasrc)
    _adjust_horiz_datasrc(datasrc)
    if ax.vb.datasrc is not None:
        datasrc.standalone = True # only force standalone if there is something on our charts already
    datasrc.scale_cols = [datasrc.col_data_offset, len(datasrc.df.columns)-2] # first and last price columns
    datasrc.pre_update = lambda df: df.loc[:, :df.columns[0]] # throw away previous data
    datasrc.post_update = lambda df: df.dropna(how='all') # kill all-NaNs
    _set_datasrc(ax, datasrc)
    item = HorizontalTimeVolumeItem(ax=ax, datasrc=datasrc, **kwargs)
    item.update_data = partial(_update_data, _preadjust_horiz_datasrc, _adjust_horiz_datasrc, item)
    item.update_gfx = partial(_update_gfx, item)
    item.setZValue(-10)
    ax.addItem(item)
    return item


def heatmap(datasrc, ax=None, **kwargs):
    '''Expensive function. Only use on small data sets. See HeatmapItem for kwargs. Input datasrc
       has x (time) in index or first column, y (price) as column names, and intensity (color) as
       cell values.'''
    ax = _create_plot(ax=ax, maximize=False)
    if ax.vb.v_zoom_scale >= 0.9:
        ax.vb.v_zoom_scale = 0.6
    datasrc = _create_datasrc(ax, datasrc)
    datasrc.scale_cols = [] # doesn't scale
    _set_datasrc(ax, datasrc)
    item = HeatmapItem(ax=ax, datasrc=datasrc, **kwargs)
    item.update_data = partial(_update_data, None, None, item)
    item.update_gfx = partial(_update_gfx, item)
    item.setZValue(-30)
    ax.addItem(item)
    if ax.vb.datasrc is not None and not ax.vb.datasrc.timebased(): # manual zoom update
        ax.setXLink(None)
        if ax.prev_ax:
            ax.prev_ax.set_visible(xaxis=True)
        df = ax.vb.datasrc.df
        prices = df.columns[ax.vb.datasrc.col_data_offset:item.col_data_end]
        delta_price = abs(prices[0] - prices[1])
        ax.vb.set_range(0, min(df.columns[1:]), len(df), max(df.columns[1:])+delta_price)
    return item


def bar(x, y=None, width=0.8, ax=None, colorfunc=strength_colorfilter, **kwargs):
    '''Bar plots are decoupled. Use volume_ocv() if you want a bar plot which relates to other time plots.'''
    global right_margin_candles, max_zoom_points
    right_margin_candles = 0
    max_zoom_points = min(max_zoom_points, 8)
    ax = _create_plot(ax=ax, maximize=False)
    ax.decouple()
    datasrc = _create_datasrc(ax, x, y, ncols=1)
    _adjust_bar_datasrc(datasrc, order_cols=False) # don't rearrange columns, done for us in volume_ocv()
    item = volume_ocv(datasrc, candle_width=width, ax=ax, colorfunc=colorfunc)
    item.update_data = partial(_update_data, None, _adjust_bar_datasrc, item)
    item.update_gfx = partial(_update_gfx, item)
    ax.vb.pre_process_data()
    if ax.vb.y_min >= 0:
        ax.vb.v_zoom_baseline = 0
    return item


def hist(x, bins, ax=None, **kwargs):
    hist_data = pd.cut(x, bins=bins).value_counts()
    data = [(i.mid,0,hist_data.loc[i],hist_data.loc[i]) for i in sorted(hist_data.index)]
    df = pd.DataFrame(data, columns=['x','_op_','_cl_','bin'])
    df.set_index('x', inplace=True)
    item = bar(df, ax=ax)
    del item.update_data
    return item


def plot(x, y=None, color=None, width=1, ax=None, style=None, legend=None, zoomscale=True, **kwargs):
    ax = _create_plot(ax=ax, maximize=False)
    used_color = _get_color(ax, style, color)
    datasrc = _create_datasrc(ax, x, y, ncols=1)
    if not zoomscale:
        datasrc.scale_cols = []
    _set_datasrc(ax, datasrc)
    if legend is not None:
        _create_legend(ax)
    x = datasrc.x if not ax.vb.x_indexed else datasrc.index
    y = datasrc.y / ax.vb.yscale.scalef
    if ax.vb.yscale.scaletype == 'log':
        y = y + log_plot_offset
    if style is None or any(ch in style for ch in '-_.'):
        connect_dots = 'finite' # same as matplotlib; use datasrc.standalone=True if you want to keep separate intervals on a plot
        item = ax.plot(x, y, pen=_makepen(color=used_color, style=style, width=width), name=legend, connect=connect_dots)
        item.setClipToView(True)
        item.setDownsampling(auto=True, method='subsample')
        item.setZValue(5)
    else:
        symbol = {'v':'t', '^':'t1', '>':'t2', '<':'t3'}.get(style, style) # translate some similar styles
        yfilter = y.notnull()
        ser = y.loc[yfilter]
        x = x.loc[yfilter].values if hasattr(x, 'loc') else x[yfilter]
        item = ax.plot(x, ser.values, pen=None, symbol=symbol, symbolPen=None, symbolSize=7*width, symbolBrush=pg.mkBrush(used_color), name=legend)
        if width < 1:
            item.opts['antialias'] = True
        item.scatter._dopaint = item.scatter.paint
        item.scatter.paint = partial(_paint_scatter, item.scatter)
        # optimize (when having large number of points) by ignoring scatter click detection
        _dummy_mouse_click = lambda ev: 0
        item.scatter.mouseClickEvent = _dummy_mouse_click
        item.setZValue(10)
    item.opts['handed_color'] = color
    item.ax = ax
    item.datasrc = datasrc
    _update_significants(ax, datasrc, force=False)
    item.update_data = partial(_update_data, None, None, item)
    item.update_gfx = partial(_update_gfx, item)
    # add legend to main ax, not to overlay
    axm = ax.vb.master_viewbox.parent() if ax.vb.master_viewbox else ax
    if axm.legend is not None:
        if legend and axm != ax:
            axm.legend.addItem(item, name=legend)
        for _,label in axm.legend.items:
            if label.text == legend:
                label.setAttr('justify', 'left')
                label.setText(label.text, color=legend_text_color)
    return item


def labels(x, y=None, labels=None, color=None, ax=None, anchor=(0.5,1)):
    ax = _create_plot(ax=ax, maximize=False)
    used_color = _get_color(ax, '?', color)
    datasrc = _create_datasrc(ax, x, y, labels, ncols=3)
    datasrc.scale_cols = [] # don't use this for scaling
    _set_datasrc(ax, datasrc)
    item = ScatterLabelItem(ax=ax, datasrc=datasrc, color=used_color, anchor=anchor)
    _update_significants(ax, datasrc, force=False)
    item.update_data = partial(_update_data, None, None, item)
    item.update_gfx = partial(_update_gfx, item)
    ax.addItem(item)
    if ax.vb.v_zoom_scale > 0.9: # adjust to make hi/lo text fit
        ax.vb.v_zoom_scale = 0.9
    return item


<<<<<<< HEAD
def add_order(datetime, price, direction = "buy", ax=None):

    # Open trade arrow
    if direction.lower() == "buy":
        brushColor = arrow_bull_color
        penColor = arrow_bull_outline_color
        angle = 90

    elif direction.lower() == "sell":
        brushColor = arrow_bear_color
        penColor = arrow_bear_outline_color
        angle = -90
    else:
        brushColor = ""
        penColor = ""
        angle = 0

    add_arrow((datetime,price), angle, brushColor, penColor, ax=ax)

    return 

def add_trade(posOpen, posClose, isLong, profit = 0, ax=None):

    # Open trade arrow
    if isLong:
        
        brushColor = arrow_bull_color
        penColor = arrow_bull_outline_color
        add_arrow(posOpen, 90, brushColor, penColor, ax=ax)

        brushColor = arrow_bear_color
        penColor = arrow_bear_outline_color
        add_arrow(posClose, -90, brushColor, penColor, ax=ax)

    else:
        brushColor = arrow_bear_color
        penColor = arrow_bear_outline_color
        add_arrow(posOpen, -90, brushColor, penColor, ax=ax)

        # Close trade arrow
        brushColor = arrow_bull_color
        penColor = arrow_bull_outline_color
        add_arrow(posClose, 90, brushColor, penColor, ax=ax)

    # Add dashed line
    if profit > 0:
        add_line(posOpen, posClose, "#30FF30", 2, style="--" )
    else:
        add_line(posOpen, posClose, "#FF3030", 2, style="..")

    # Add label
    mid = (posClose[0]-posOpen[0],posClose[1]-posOpen[1])
    textPos = (posOpen[0] + mid[0], posOpen[1] + mid[1])
    add_text(textPos,"+500")

    return 
=======
def live(plots=1):
    if plots == 1:
        return Live()
    return [Live() for _ in range(plots)]

>>>>>>> 15059aaf

def add_legend(text, ax=None):
    ax = _create_plot(ax=ax, maximize=False)
    _create_legend(ax)
    row = ax.legend.layout.rowCount()
    label = pg.LabelItem(text, color=legend_text_color, justify='left')
    ax.legend.layout.addItem(label, row, 0, 1, 2)
    return label


def fill_between(plot0, plot1, color=None):
    used_color = brighten(_get_color(plot0.ax, None, color), 1.3)
    item = pg.FillBetweenItem(plot0, plot1, brush=pg.mkBrush(used_color))
    item.ax = plot0.ax
    item.setZValue(-40)
    item.ax.addItem(item)
    return item


def set_x_pos(xmin, xmax, ax=None):
    ax = _create_plot(ax=ax, maximize=False)
    xidx0,xidx1 = _pdtime2index(ax, pd.Series([xmin, xmax]))
    ax.vb.update_y_zoom(xidx0, xidx1)
    _repaint_candles()


def set_y_range(ymin, ymax, ax=None):
    ax = _create_plot(ax=ax, maximize=False)
    ax.setLimits(yMin=ymin, yMax=ymax)
    ax.vb.v_autozoom = False
    ax.vb.set_range(None, ymin, None, ymax)


def set_y_scale(yscale='linear', ax=None):
    ax = _create_plot(ax=ax, maximize=False)
    ax.setLogMode(y=(yscale=='log'))
    ax.vb.yscale = YScale(yscale, ax.vb.yscale.scalef)


def add_band(y0, y1, color=band_color, ax=None):
    ax = _create_plot(ax=ax, maximize=False)
    color = _get_color(ax, None, color)
    ix = ax.vb.yscale.invxform
    lr = pg.LinearRegionItem([ix(y0),ix(y1)], orientation=pg.LinearRegionItem.Horizontal, brush=pg.mkBrush(color), movable=False)
    lr.lines[0].setPen(pg.mkPen(None))
    lr.lines[1].setPen(pg.mkPen(None))
    lr.setZValue(-50)
    lr.ax = ax
    ax.addItem(lr)
    return lr

def add_arrow(pos, angle,  arrow_color='', arrow_outline_color='', arrow_brush_width=1, arrow_outline_width=1, interactive=False, ax=None):
    ax = _create_plot(ax=ax, maximize=False)
    arrow = FinArrow(ax, angle, arrow_color, arrow_outline_color, arrow_brush_width, arrow_outline_width)
    x = pos[0]
    if ax.vb.datasrc is not None:
        x = _pdtime2index(ax, pd.Series([pos[0]]))[0]
    y = ax.vb.yscale.invxform(pos[1])
    arrow.setPos(x, y)
    arrow.setZValue(50)
    arrow.ax = ax
    ax.addItem(arrow, ignoreBounds=True)
    return arrow

def add_rect(p0, p1, color=band_color, interactive=False, ax=None):
    ax = _create_plot(ax=ax, maximize=False)
    x_pts = _pdtime2index(ax, pd.Series([p0[0], p1[0]]))
    ix = ax.vb.yscale.invxform
    y0,y1 = sorted([p0[1], p1[1]])
    pos  = (x_pts[0], ix(y0))
    size = (x_pts[1]-pos[0], ix(y1)-ix(y0))
    rect = FinRect(ax=ax, brush=pg.mkBrush(color), pos=pos, size=size, movable=interactive, resizable=interactive, rotatable=False)
    rect.setZValue(-40)
    if interactive:
        ax.vb.rois.append(rect)
    rect.ax = ax
    ax.addItem(rect)
    return rect

def add_line(p0, p1, color=draw_line_color, width=1, style=None, interactive=False, ax=None):
    ax = _create_plot(ax=ax, maximize=False)
    used_color = _get_color(ax, style, color)
    pen = _makepen(color=used_color, style=style, width=width)
    x_pts = _pdtime2index(ax, pd.Series([p0[0], p1[0]]))
    ix = ax.vb.yscale.invxform
    pts = [(x_pts[0], ix(p0[1])), (x_pts[1], ix(p1[1]))]
    if interactive:
        line = FinPolyLine(ax.vb, pts, closed=False, pen=pen, movable=False)
        ax.vb.rois.append(line)
    else:
        line = FinLine(pts, pen=pen)
    line.ax = ax
    ax.vb.addItem(line)
    return line


def add_text(pos, s, color=draw_line_color, anchor=(0,0), ax=None):
    ax = _create_plot(ax=ax, maximize=False)
    color = _get_color(ax, None, color)
    text = pg.TextItem(s, color=color, anchor=anchor)
    x = pos[0]
    if ax.vb.datasrc is not None:
        x = _pdtime2index(ax, pd.Series([pos[0]]))[0]
    y = ax.vb.yscale.invxform(pos[1])
    text.setPos(x, y)
    text.setZValue(50)
    text.ax = ax
    ax.addItem(text, ignoreBounds=True)
    return text


def remove_line(line):
    print('remove_line() is deprecated, use remove_primitive() instead')
    remove_primitive(line)


def remove_text(text):
    print('remove_text() is deprecated, use remove_primitive() instead')
    remove_primitive(text)


def remove_primitive(primitive):
    ax = primitive.ax
    ax.vb.removeItem(primitive)
    if primitive in ax.vb.rois:
        ax.vb.rois.remove(primitive)
    if hasattr(primitive, 'texts'):
        for txt in primitive.texts:
            ax.vb.removeItem(txt)


def set_time_inspector(inspector, ax=None, when='click', data=None):
    
    '''Callback when clicked like so: inspector(x, y).'''
    ax = ax if ax else last_ax
<<<<<<< HEAD
    win = ax.vb.win

    if (type(win) is DockArea):
        win = ax.ax_widget

    if when == 'hover':
        win.proxy_hover = pg.SignalProxy(win.scene().sigMouseMoved, rateLimit=15, slot=partial(_inspect_pos, ax, data, inspector))
    elif when in ('dclick', 'double-click'):
        win.proxy_dclick = pg.SignalProxy(win.scene().sigMouseClicked, slot=partial(_inspect_clicked, ax, data, inspector, True))
    else:
        win.proxy_click = pg.SignalProxy(win.scene().sigMouseClicked, slot=partial(_inspect_clicked, ax, data, inspector, False))
=======
    master = ax.ax_widget if hasattr(ax, 'ax_widget') else ax.vb.win
    if when == 'hover':
        master.proxy_hover = pg.SignalProxy(master.scene().sigMouseMoved, rateLimit=15, slot=partial(_inspect_pos, ax, inspector))
    elif when in ('dclick', 'double-click'):
        master.proxy_dclick = pg.SignalProxy(master.scene().sigMouseClicked, slot=partial(_inspect_clicked, ax, inspector, True))
    else:
        master.proxy_click = pg.SignalProxy(master.scene().sigMouseClicked, slot=partial(_inspect_clicked, ax, inspector, False))

>>>>>>> 15059aaf

def add_crosshair_info(infofunc, ax=None):
    '''Callback when crosshair updated like so: info(ax,x,y,xtext,ytext); the info()
       callback must return two values: xtext and ytext.'''
    ax = _create_plot(ax=ax, maximize=False)
    ax.crosshair.infos.append(infofunc)


def timer_callback(update_func, seconds, single_shot=False):
    global timers
    timer = QtCore.QTimer()
    timer.timeout.connect(update_func)
    if single_shot:
        timer.setSingleShot(True)
    timer.start(int(seconds*1000))
    timers.append(timer)
    return timer


def autoviewrestore(enable=True):
    '''Restor functionality saves view zoom coordinates when closing a window, and
       load them when creating the plot (with the same name) again.'''
    global viewrestore
    viewrestore = enable


def refresh():
    for win in windows:
        axs = win.axs + [ax for ax in overlay_axs if ax.vb.win==win]
        for ax in axs:
            _improve_significants(ax)
        vbs = [ax.vb for ax in axs]
        for vb in vbs:
            vb.pre_process_data()
        if viewrestore:
            if _loadwindata(win):
                continue
        _set_max_zoom(vbs)
        for vb in vbs:
            datasrc = vb.datasrc_or_standalone
            if datasrc and (vb.linkedView(0) is None or vb.linkedView(0).datasrc is None or vb.master_viewbox):
                vb.update_y_zoom(datasrc.init_x0, datasrc.init_x1)
    _repaint_candles()
    for md in master_data.values():
        for vb in md:
            if type(vb) != str: # ignore 'default'
                _mouse_moved(win, vb, None)


def show(qt_exec=True):
    refresh()
    for win in windows:
        if isinstance(win, FinWindow) or qt_exec:
            if win.show_maximized:
                win.showMaximized()
            else:
                win.show()
    if windows and qt_exec:
        global last_ax, app
        app = QtGui.QGuiApplication.instance()
        app.exec()
        windows.clear()
        overlay_axs.clear()
        _clear_timers()
        sounds.clear()
        master_data.clear()
        last_ax = None


def play_sound(filename):
    if filename not in sounds:
        from PyQt6.QtMultimedia import QSoundEffect
        s = sounds[filename] = QSoundEffect() # disallow gc
        s.setSource(QtCore.QUrl.fromLocalFile(filename))
    s = sounds[filename]
    s.play()


def screenshot(file, fmt='png'):
    if _internal_windows_only() and not app:
        print('ERROR: screenshot must be callbacked from e.g. timer_callback()')
        return False
    try:
        buffer = QtCore.QBuffer()
        app.primaryScreen().grabWindow(windows[0].winId()).save(buffer, fmt)
        file.write(buffer.data())
        return True
    except Exception as e:
        print('Screenshot error:', type(e), e)
    return False


def experiment(*args, **kwargs):
    if 'opengl' in args or kwargs.get('opengl'):
        try:
            # pip install PyOpenGL PyOpenGL-accelerate to get this going
            import OpenGL
            pg.setConfigOptions(useOpenGL=True, enableExperimental=True)
        except Exception as e:
            print('WARNING: OpenGL init error.', type(e), e)


#################### INTERNALS ####################


def _openfile(*args):
    return open(*args)


def _loadwindata(win):
    try: os.mkdir(os.path.expanduser('~/.finplot'))
    except: pass
    try:
        f = os.path.expanduser('~/.finplot/'+win.title.replace('/','-')+'.ini')
        settings = [(k.strip(),literal_eval(v.strip())) for line in _openfile(f) for k,d,v in [line.partition('=')] if v]
        if not settings:
            return
    except:
        return
    kvs = {k:v for k,v in settings}
    vbs = set(ax.vb for ax in win.axs)
    zoom_set = False
    for vb in vbs:
        ds = vb.datasrc
        if ds and (vb.linkedView(0) is None or vb.linkedView(0).datasrc is None or vb.master_viewbox):
            period_ns = ds.period_ns
            if kvs['min_x'] >= ds.x.iloc[0]-period_ns and kvs['max_x'] <= ds.x.iloc[-1]+period_ns:
                x0,x1 = ds.x.loc[ds.x>=kvs['min_x']].index[0], ds.x.loc[ds.x<=kvs['max_x']].index[-1]
                if x1 == len(ds.x)-1:
                    x1 += right_margin_candles
                x1 += 0.5
                zoom_set = vb.update_y_zoom(x0, x1)
    return zoom_set


def _savewindata(win):
    if not viewrestore:
        return
    try:
        min_x = int(1e100)
        max_x = int(-1e100)
        for ax in win.axs:
            if ax.vb.targetRect().right() < 4: # ignore empty plots
                continue
            if ax.vb.datasrc is None:
                continue
            t0,t1,_,_,_ = ax.vb.datasrc.hilo(ax.vb.targetRect().left(), ax.vb.targetRect().right())
            min_x = np.nanmin([min_x, t0])
            max_x = np.nanmax([max_x, t1])
        if np.max(np.abs([min_x, max_x])) < 1e99:
            s = 'min_x = %s\nmax_x = %s\n' % (min_x, max_x)
            f = os.path.expanduser('~/.finplot/'+win.title.replace('/','-')+'.ini')
            try: changed = _openfile(f).read() != s
            except: changed = True
            if changed:
                _openfile(f, 'wt').write(s)
                ## print('%s saved' % win.title)
    except Exception as e:
        print('Error saving plot:', e)


def _internal_windows_only():
     return all(isinstance(win,FinWindow) for win in windows)


def _create_plot(ax=None, **kwargs):
    if ax:
        return ax
    if last_ax:
        return last_ax
    return create_plot(**kwargs)


def _create_axis(pos, **kwargs):
    if pos == 'x':
        return EpochAxisItem(**kwargs)
    elif pos == 'y':
        return YAxisItem(**kwargs)


def _clear_timers():
    for timer in timers:
        timer.timeout.disconnect()
    timers.clear()


def _add_timestamp_plot(master, prev_ax, viewbox, index, yscale):
    native_win = isinstance(master, pg.GraphicsLayoutWidget)
    if native_win and prev_ax is not None:
        prev_ax.set_visible(xaxis=False) # hide the whole previous axis
    axes = {'bottom': _create_axis(pos='x', vb=viewbox, orientation='bottom'),
            'right':  _create_axis(pos='y', vb=viewbox, orientation='right')}
    if native_win:
        ax = pg.PlotItem(viewBox=viewbox, axisItems=axes, name='plot-%i'%index, enableMenu=False)
    else:
        axw = pg.PlotWidget(viewBox=viewbox, axisItems=axes, name='plot-%i'%index, enableMenu=False)
        ax = axw.plotItem
        ax.ax_widget = axw
    ax.hideAxis('left')
    if y_label_width:
        ax.axes['right']['item'].setWidth(y_label_width) # this is to put all graphs on equal footing when texts vary from 0.4 to 2000000
    ax.axes['right']['item'].setStyle(tickLength=-5) # some bug, totally unexplicable (why setting the default value again would fix repaint width as axis scale down)
    ax.axes['right']['item'].setZValue(30) # put axis in front instead of behind data
    ax.axes['bottom']['item'].setZValue(30)
    ax.setLogMode(y=(yscale.scaletype=='log'))
    ax.significant_forced = False
    ax.significant_decimals = significant_decimals
    ax.significant_eps = significant_eps
    ax.crosshair = FinCrossHair(ax, color=cross_hair_color)
    ax.hideButtons()
    ax.overlay = partial(_ax_overlay, ax)
    ax.set_visible = partial(_ax_set_visible, ax)
    ax.decouple = partial(_ax_decouple, ax)
    ax.disable_x_index = partial(_ax_disable_x_index, ax)
    ax.reset = partial(_ax_reset, ax)
    ax.prev_ax = prev_ax
    ax.win_index = index
    if index%2:
        viewbox.setBackgroundColor(odd_plot_background)
    viewbox.setParent(ax)
    return ax


def _ax_overlay(ax, scale=0.25, yaxis=False):
    '''The scale parameter defines how "high up" on the initial plot this overlay will show.
       The yaxis parameter can be one of [False, 'linear', 'log'].'''
    yscale = yaxis if yaxis else 'linear'
    viewbox = FinViewBox(ax.vb.win, init_steps=ax.vb.init_steps, yscale=YScale(yscale, 1), enableMenu=False)
    viewbox.master_viewbox = ax.vb
    viewbox.setZValue(-5)
    viewbox.setBackgroundColor(ax.vb.state['background'])
    ax.vb.setBackgroundColor(None)
    viewbox.v_zoom_scale = scale
    if hasattr(ax, 'ax_widget'):
        ax.ax_widget.scene().addItem(viewbox)
    else:
        ax.vb.win.centralWidget.scene().addItem(viewbox)
    viewbox.setXLink(ax.vb)
    def updateView():
        viewbox.setGeometry(ax.vb.sceneBoundingRect())
    axo = pg.PlotItem(enableMenu=False)
    axo.significant_forced = False
    axo.significant_decimals = significant_decimals
    axo.significant_eps = significant_eps
    axo.vb = viewbox
    axo.prev_ax = None
    axo.crosshair = None
    axo.decouple = partial(_ax_decouple, axo)
    axo.disable_x_index = partial(_ax_disable_x_index, axo)
    axo.reset = partial(_ax_reset, axo)
    axo.hideAxis('left')
    axo.hideAxis('right')
    axo.hideAxis('bottom')
    axo.hideButtons()
    viewbox.addItem(axo)
    if yaxis and isinstance(axo.vb.win, pg.GraphicsLayoutWidget):
        axi = _create_axis(pos='y', vb=axo.vb, orientation='left')
        axo.setAxisItems({'left': axi})
        axo.vb.win.addItem(axi, row=0, col=0)
    ax.vb.sigResized.connect(updateView)
    overlay_axs.append(axo)
    updateView()
    return axo


def _ax_set_visible(ax, crosshair=None, xaxis=None, yaxis=None, xgrid=None, ygrid=None):
    if crosshair == False:
        ax.crosshair.hide()
    if xaxis is not None:
        ax.getAxis('bottom').setStyle(showValues=xaxis)
    if yaxis is not None:
        ax.getAxis('right').setStyle(showValues=yaxis)
    if xgrid is not None or ygrid is not None:
        ax.showGrid(x=xgrid, y=ygrid)
        if ax.getAxis('right'):
            ax.getAxis('right').setEnabled(False)
        if ax.getAxis('bottom'):
            ax.getAxis('bottom').setEnabled(False)


def _ax_decouple(ax):
    ax.setXLink(None)
    if ax.prev_ax:
        ax.prev_ax.set_visible(xaxis=True)


def _ax_disable_x_index(ax, decouple=True):
    ax.vb.x_indexed = False
    if decouple:
        _ax_decouple(ax)


def _ax_reset(ax):
    if ax.crosshair is not None:
        ax.crosshair.hide()
    for item in list(ax.items):
        ax.removeItem(item)
        if ax.vb.master_viewbox and hasattr(item, 'name') and item.name():
            legend = ax.vb.master_viewbox.parent().legend
            if legend:
                legend.removeItem(item)
    if ax.legend:
        ax.legend.opts['offset'] = None
        ax.legend.setParentItem(None)
        ax.legend = None
    ax.vb.reset()
    ax.vb.set_datasrc(None)
    if ax.crosshair is not None:
        ax.crosshair.show()
    ax.significant_forced = False


def _create_legend(ax):
    if ax.vb.master_viewbox:
        ax = ax.vb.master_viewbox.parent()
    if ax.legend is None:
        ax.legend = FinLegendItem(border_color=legend_border_color, fill_color=legend_fill_color, size=None, offset=(3,2))
        ax.legend.setParentItem(ax.vb)


def _update_significants(ax, datasrc, force):
    # check if no epsilon set yet
    default_dec = 0.99 < ax.significant_decimals/significant_decimals < 1.01
    default_eps = 0.99 < ax.significant_eps/significant_eps < 1.01
    if force or (default_dec and default_eps):
        try:
            sd,se = datasrc.calc_significant_decimals(full=force)
            if sd or se != significant_eps:
                if (force and not ax.significant_forced) or default_dec or sd > ax.significant_decimals:
                    ax.significant_decimals = sd
                    ax.significant_forced |= force
                if (force and not ax.significant_forced) or default_eps or se < ax.significant_eps:
                    ax.significant_eps = se
                    ax.significant_forced |= force
        except:
            pass # datasrc probably full av NaNs


def _improve_significants(ax):
    '''Force update of the EPS if we both have no bars/candles AND a log scale.
       This is intended to fix the lower part of the grid on line plots on a log scale.'''
    if ax.vb.yscale.scaletype == 'log':
        if not any(isinstance(item, CandlestickItem) for item in ax.items):
            _update_significants(ax, ax.vb.datasrc, force=True)


def _is_standalone(timeser):
    # more than N percent gaps or time reversals probably means this is a standalone plot
    return timeser.isnull().sum() + (timeser.diff()<=0).sum() > len(timeser)*0.1


def _create_series(a):
    return a if isinstance(a, pd.Series) else pd.Series(a)


def _create_datasrc(ax, *args, ncols=-1):
    def do_create(args):
        if len(args) == 1 and type(args[0]) == PandasDataSource:
            return args[0]
        if len(args) == 1 and type(args[0]) in (list, tuple):
            args = [np.array(args[0])]
        if len(args) == 1 and type(args[0]) == np.ndarray:
            args = [pd.DataFrame(args[0].T)]
        if len(args) == 1 and type(args[0]) == pd.DataFrame:
            return PandasDataSource(args[0])
        args = [_create_series(a) for a in args]
        return PandasDataSource(pd.concat(args, axis=1))
    iargs = [a for a in args if a is not None]
    datasrc = do_create(iargs)
    # check if time column missing
    if len(datasrc.df.columns) in (1, ncols-1):
        # assume time data has already been added before
        for a in ax.vb.win.axs:
            if a.vb.datasrc and len(a.vb.datasrc.df.columns) >= 2:
                datasrc.df.columns = a.vb.datasrc.df.columns[1:len(datasrc.df.columns)+1]
                col = a.vb.datasrc.df.columns[0]
                datasrc.df.insert(0, col, a.vb.datasrc.df[col])
                datasrc = PandasDataSource(datasrc.df)
                break
        if len(datasrc.df.columns) in (1, ncols-1):
            if ncols > 1:
                print(f"WARNING: this type of plot wants %i columns/args, but you've only supplied %i" % (ncols, len(datasrc.df.columns)))
                print(' - Assuming time column is missing and using index instead.')
            datasrc = PandasDataSource(datasrc.df.reset_index())
    elif len(iargs) >= 2 and len(datasrc.df.columns) == len(iargs)+1 and len(iargs) == len(args):
        try:
            if '.Int' in str(type(iargs[0].index)):
                print('WARNING: performance penalty and crash may occur when using int64 instead of range indices.')
                if (iargs[0].index == range(len(iargs[0]))).all():
                    print(' - Fix by .reset_index(drop=True)')
                    return _create_datasrc(ax, datasrc.df[datasrc.df.columns[1:]], ncols=ncols)
        except:
            print('WARNING: input data source may cause performance penalty and crash.')

    assert len(datasrc.df.columns) >= ncols, 'ERROR: too few columns/args supplied for this plot'

    if datasrc.period_ns < 0:
        print('WARNING: input data source has time in descending order. Try sort_values() before calling.')

    # FIX: stupid QT bug causes rectangles larger than 2G to flicker, so scale rendering down some
    # FIX: PyQt 5.15.2 lines >1e6 are being clipped to 1e6 during the first render pass, so scale down if >1e6
    if datasrc.df.iloc[:, 1:].max(numeric_only=True).max() > 1e6:
        ax.vb.yscale.set_scale(int(1e6))
    return datasrc


def _set_datasrc(ax, datasrc, addcols=True):
    viewbox = ax.vb
    if not datasrc.standalone:
        if viewbox.datasrc is None:
            viewbox.set_datasrc(datasrc) # for mwheel zoom-scaling
            _set_x_limits(ax, datasrc)
        else:
            t0 = viewbox.datasrc.x.loc[0]
            if addcols:
                viewbox.datasrc.addcols(datasrc)
            else:
                viewbox.datasrc.df = datasrc.df
            # check if we need to re-render previous plots due to changed indices
            indices_updated = viewbox.datasrc.timebased() and t0 != viewbox.datasrc.x.loc[0]
            for item in ax.items:
                if hasattr(item, 'datasrc') and not item.datasrc.standalone:
                    item.datasrc.set_df(viewbox.datasrc.df) # every plot here now has the same time-frame
                    if indices_updated:
                        _start_visual_update(item)
                        _end_visual_update(item)
            _set_x_limits(ax, datasrc)
            viewbox.set_datasrc(viewbox.datasrc) # update zoom
    else:
        viewbox.standalones.add(datasrc)
        datasrc.update_init_x(viewbox.init_steps)
        if datasrc.timebased() and viewbox.datasrc is not None:
            ## print('WARNING: re-indexing standalone, time-based plot')
            vdf = viewbox.datasrc.df
            d = {v:k for k,v in enumerate(vdf[vdf.columns[0]])}
            datasrc.df.index = [d[i] for i in datasrc.df[datasrc.df.columns[0]]]
        ## if not viewbox.x_indexed:
            ## _set_x_limits(ax, datasrc)
    # update period if this datasrc has higher time resolution
    global epoch_period
    if datasrc.timebased() and (epoch_period > 1e7 or not datasrc.standalone):
        ep_secs = datasrc.period_ns / 1e9
        epoch_period = ep_secs if ep_secs < epoch_period else epoch_period


def _has_timecol(df):
    return len(df.columns) >= 2


def _set_max_zoom(vbs):
    '''Set the relative allowed zoom level between axes groups, where the lowest-resolution
       plot in each group uses max_zoom_points, while the others get a scale >=1 of their
       respective highest zoom level.'''
    groups = defaultdict(set)
    for vb in vbs:
        master_vb = vb.linkedView(0)
        if vb.datasrc and master_vb and master_vb.datasrc:
            groups[master_vb].add(vb)
            groups[master_vb].add(master_vb)
    for group in groups.values():
        minlen = min(len(vb.datasrc.df) for vb in group)
        for vb in group:
            vb.max_zoom_points_f = len(vb.datasrc.df) / minlen


def _adjust_renko_datasrc(bins, step, datasrc):
    if not bins and not step:
        bins = 50
    if not step:
        step = (datasrc.y.max()-datasrc.y.min()) / bins
    bricks = datasrc.y.diff() / step
    bricks = (datasrc.y[bricks.isnull() | (bricks.abs()>=0.5)] / step).round().astype(int)
    extras = datasrc.df.iloc[:, datasrc.col_data_offset+1:]
    ts = datasrc.x[bricks.index]
    up = bricks.iloc[0] + 1
    dn = up - 2
    data = []
    for t,i,brick in zip(ts, bricks.index, bricks):
        s = 0
        if brick >= up:
            x0,x1,s = up-1,brick,+1
            up = brick+1
            dn = brick-2
        elif brick <= dn:
            x0,x1,s = dn,brick-1,-1
            up = brick+2
            dn = brick-1
        if s:
            for x in range(x0, x1, s):
                td = abs(x1-x)-1
                ds = 0 if s>0 else step
                y = x*step
                z = list(extras.loc[i])
                data.append([t-td, y+ds, y+step-ds, y+step, y] + z)
    datasrc.set_df(pd.DataFrame(data, columns='time open close high low'.split()+list(extras.columns)))


def _adjust_renko_log_datasrc(bins, step, datasrc):
    datasrc.df.loc[:,datasrc.df.colums[1]] = np.log10(datasrc.df.iloc[:,1])
    _adjust_renko_datasrc(bins, step, datasrc)
    datasrc.df.loc[:,datasrc.df.colums[1:5]] = 10**datasrc.df.iloc[:,1:5]


def _adjust_volume_datasrc(datasrc):
    if len(datasrc.df.columns) <= 4:
        datasrc.df.insert(3, '_zero_', [0]*len(datasrc.df)) # base of candles is always zero
    datasrc.set_df(datasrc.df.iloc[:,[0,3,4,1,2]]) # re-arrange columns for rendering
    datasrc.scale_cols = [1, 2] # scale by both baseline and volume


def _preadjust_horiz_datasrc(datasrc):
    arrayify = lambda d: d.values if type(d) == pd.DataFrame else d
    # create a dataframe from the input array
    times = [t for t,row in datasrc]
    if len(times) == 1: # add an empty time slot
        times = [times[0], times[0]+1]
        datasrc = datasrc + [[times[1], [(p,0) for p,v in arrayify(datasrc[0][1])]]]
    data = [[e for v in arrayify(row) for e in v] for t,row in datasrc]
    maxcols = max(len(row) for row in data)
    return pd.DataFrame(columns=range(maxcols), data=data, index=times)


def _adjust_horiz_datasrc(datasrc):
    # to be able to scale properly, move the last two values to the last two columns
    values = datasrc.df.iloc[:, 1:].values
    for i,nrow in enumerate(values):
        orow = nrow[~np.isnan(nrow)]
        if len(nrow) == len(orow) or len(orow) <= 2:
            continue
        nrow[-2:] = orow[-2:]
        nrow[len(orow)-2:len(orow)] = np.nan
    datasrc.df[datasrc.df.columns[1:]] = values


def _adjust_bar_datasrc(datasrc, order_cols=True):
    if len(datasrc.df.columns) <= 2:
        datasrc.df.insert(1, '_base_', [0]*len(datasrc.df)) # base
    if len(datasrc.df.columns) <= 4:
        datasrc.df.insert(1, '_open_',  [0]*len(datasrc.df)) # "open" for color
        datasrc.df.insert(2, '_close_', datasrc.df.iloc[:, 3]) # "close" (actual bar value) for color
    if order_cols:
        datasrc.set_df(datasrc.df.iloc[:,[0,3,4,1,2]]) # re-arrange columns for rendering
    datasrc.scale_cols = [1, 2] # scale by both baseline and volume


def _update_data(preadjustfunc, adjustfunc, item, ds, gfx=True):
    if preadjustfunc:
        ds = preadjustfunc(ds)
    ds = _create_datasrc(item.ax, ds)
    if adjustfunc:
        adjustfunc(ds)
    cs = list(item.datasrc.df.columns[:1]) + list(item.datasrc.df.columns[item.datasrc.col_data_offset:])
    if len(cs) >= len(ds.df.columns):
        ds.df.columns = cs[:len(ds.df.columns)]
    item.datasrc.update(ds)
    _set_datasrc(item.ax, item.datasrc, addcols=False)
    if gfx:
        item.update_gfx()


def _update_gfx(item):
    _start_visual_update(item)
    for i in item.ax.items:
        if i == item or not hasattr(i, 'datasrc'):
            continue
        lc = len(item.datasrc.df)
        li = len(i.datasrc.df)
        if lc and li and max(lc,li)/min(lc,li) > 100: # TODO: should be typed instead
            continue
        cc = item.datasrc.df.columns
        ci = i.datasrc.df.columns
        c0 = [c for c in ci if c in cc]
        c1 = [c for c in ci if not c in cc]
        df_clipped = item.datasrc.df[c0]
        if c1:
            df_clipped = df_clipped.copy()
            for c in c1:
                df_clipped[c] = i.datasrc.df[c]
        i.datasrc.set_df(df_clipped)
        break
    update_sigdig = False
    if not item.datasrc.standalone and not item.ax.vb.win._isMouseLeftDrag:
        # new limits when extending/reducing amount of data
        x_min,x1 = _set_x_limits(item.ax, item.datasrc)
        # scroll all plots if we're at the far right
        tr = item.ax.vb.targetRect()
        x0 = x1 - tr.width()
        if x0 < right_margin_candles + side_margin:
            x0 = -side_margin
        if tr.right() < x1 - 5 - 2*right_margin_candles:
            x0 = x1 = None
        prev_top = item.ax.vb.targetRect().top()
        item.ax.vb.update_y_zoom(x0, x1)
        this_top = item.ax.vb.targetRect().top()
        if this_top and not (0.99 < abs(prev_top/this_top) < 1.01):
            update_sigdig = True
        if item.ax.axes['bottom']['item'].isVisible(): # update axes if visible
            item.ax.axes['bottom']['item'].hide()
            item.ax.axes['bottom']['item'].show()
    _end_visual_update(item)
    if update_sigdig:
        _update_significants(item.ax, item.ax.vb.datasrc, force=True)


def _start_visual_update(item):
    if isinstance(item, FinPlotItem):
        item.ax.removeItem(item)
        item.dirty = True
    else:
        y = item.datasrc.y / item.ax.vb.yscale.scalef
        if item.ax.vb.yscale.scaletype == 'log':
            y = y + log_plot_offset
        item.setData(item.datasrc.index, y)


def _end_visual_update(item):
    if isinstance(item, FinPlotItem):
        item.ax.addItem(item)
        item.repaint()


def _set_x_limits(ax, datasrc):
    x0,x1 = _xminmax(datasrc, x_indexed=ax.vb.x_indexed)
    ax.setLimits(xMin=x0, xMax=x1)
    return x0,x1


def _xminmax(datasrc, x_indexed, init_steps=None, extra_margin=0):
    if x_indexed and init_steps:
        # initial zoom
        x0 = max(datasrc.xlen-init_steps, 0) - side_margin - extra_margin
        x1 = datasrc.xlen + right_margin_candles + side_margin + extra_margin
    elif x_indexed:
        # total x size for indexed data
        x0 = -side_margin - extra_margin
        x1 = datasrc.xlen + right_margin_candles - 1 + side_margin + extra_margin # add another margin to get the "snap back" sensation
    else:
        # x size for plain Y-over-X data (i.e. not indexed)
        x0 = datasrc.x.min()
        x1 = datasrc.x.max()
        # extend margin on decoupled plots
        d = (x1-x0) * (0.2+extra_margin)
        x0 -= d
        x1 += d
    return x0,x1


def _repaint_candles():
    '''Candles are only partially drawn, and therefore needs manual dirty reminder whenever it goes off-screen.'''
    axs = [ax for win in windows for ax in win.axs] + overlay_axs
    for ax in axs:
        for item in list(ax.items):
            if isinstance(item, FinPlotItem):
                _start_visual_update(item)
                _end_visual_update(item)


def _paint_scatter(item, p, *args):
    with np.errstate(invalid='ignore'): # make pg's mask creation calls to numpy shut up
        item._dopaint(p, *args)


def _key_pressed(vb, ev):
    if ev.text() == 'g': # grid
        global clamp_grid
        clamp_grid = not clamp_grid
        for win in windows:
            for ax in win.axs:
                ax.crosshair.update()
    elif ev.text() == 'i': # invert
        for win in windows:
            for ax in win.axs:
                ax.setTransform(ax.transform().scale(1,-1).translate(0,-ax.height()))
    elif ev.text() in ('\r', ' '): # enter, space
        vb.set_draw_line_color(draw_done_color)
        vb.draw_line = None
    elif ev.text() in ('\x7f', '\b'): # del, backspace
        if not vb.remove_last_roi():
            return False
    elif ev.key() == QtCore.Qt.Key.Key_Left:
        vb.pan_x(percent=-15)
    elif ev.key() == QtCore.Qt.Key.Key_Right:
        vb.pan_x(percent=+15)
    elif ev.key() == QtCore.Qt.Key.Key_Home:
        vb.pan_x(steps=-1e10)
        _repaint_candles()
    elif ev.key() == QtCore.Qt.Key.Key_End:
        vb.pan_x(steps=+1e10)
        _repaint_candles()
    elif ev.key() == QtCore.Qt.Key.Key_Escape and key_esc_close:
        vb.win.close()
    else:
        return False
    return True


def _mouse_clicked(vb, ev):
    if ev.button() == 8: # back
        vb.pan_x(percent=-30)
    elif ev.button() == 16: # fwd
        vb.pan_x(percent=+30)
    else:
        return False
    return True


def _mouse_moved(master, vb, evs):
    if hasattr(master, 'closing') and master.closing:
        return
    md = master_data[master].get(vb) or master_data[master]['default']
    if not evs:
        evs = md['last_mouse_evs']
        if not evs:
            return
    md['last_mouse_evs'] = evs
    pos = evs[-1]
    # allow inter-pixel moves if moving mouse slowly
    y = pos.y()
    dy = y - md['last_mouse_y']
    if 0 < abs(dy) <= 1:
        pos.setY(pos.y() - dy/2)
    md['last_mouse_y'] = y
    # apply to all crosshairs
    for ax in master.axs:
        if ax.isVisible() and ax.crosshair:
            point = ax.vb.mapSceneToView(pos)
            ax.crosshair.update(point)


def _wheel_event_wrapper(self, orig_func, ev):
    # scrolling on the border is simply annoying, pop in a couple of pixels to make sure
    d = QtCore.QPointF(-2,0)
    ev = QtGui.QWheelEvent(ev.position()+d, ev.globalPosition()+d, ev.pixelDelta(), ev.angleDelta(), ev.buttons(), ev.modifiers(), ev.phase(), False)
    orig_func(self, ev)

def _inspect_clicked(ax, data, inspector, when_double_click, evs):
    if evs[-1].accepted or when_double_click != evs[-1].double():
        return
    pos = evs[-1].scenePos()
    return _inspect_pos(ax, data, inspector, (pos,))

def _inspect_pos(ax, data, inspector, poss):
    if not ax.vb.datasrc:
        return
    point = ax.vb.mapSceneToView(poss[-1])
    t = point.x() + 0.5
    try:
        t = ax.vb.datasrc.closest_time(t)
    except KeyError: # when clicking beyond right_margin_candles
        if clamp_grid:
            t = ax.vb.datasrc.x.iloc[-1 if t > 0 else 0]
    try:
        inspector(t, point.y(), ax, data ) # or directly ax.vb.datasrc ?
    except OSError as e:
        pass
    except Exception as e:
        print('Inspection error:', type(e), e)


def brighten(color, f):
    if not color:
        return color
    return pg.mkColor(color).lighter(int(f*100))


def _get_color(ax, style, wanted_color):
    if type(wanted_color) in (str, QtGui.QColor):
        return wanted_color
    index = wanted_color if type(wanted_color) == int else None
    is_line = lambda style: style is None or any(ch in style for ch in '-_.')
    this_line = is_line(style)
    if this_line:
        colors = soft_colors
    else:
        colors = hard_colors
    if index is None:
        avoid = set(i.opts['handed_color'] for i in ax.items if isinstance(i,pg.PlotDataItem) and i.opts['handed_color'] is not None and this_line==is_line(i.opts['symbol']))
        index = len([i for i in ax.items if isinstance(i,pg.PlotDataItem) and i.opts['handed_color'] is None and this_line==is_line(i.opts['symbol'])])
        while index in avoid:
            index += 1
    return colors[index%len(colors)]




def _pdtime2epoch(t):
    if isinstance(t, pd.Series):
        if isinstance(t.iloc[0], pd.Timestamp):
            return t.view('int64')
        h = np.nanmax(t.values)
        if h < 1e10: # handle s epochs
            return (t*1e9).astype('int64')
        if h < 1e13: # handle ns epochs
            return (t*1e6).astype('int64')
        if h < 1e16: # handle us epochs
            return (t*1e3).astype('int64')
        return t.astype('int64')
    return t

# Skinok add
def _dateStr2x(ax, dateStr, any_end=False, require_time=False):
    ts = pd.Series(pd.to_datetime(dateStr))
    if isinstance(ts.iloc[0], pd.Timestamp):
        ts = ts.view('int64')
    else:
        h = np.nanmax(ts.values)
        if h < 1e7:
            if require_time:
                assert False, 'not a time series'
            return ts
        if h < 1e10: # handle s epochs
            ts = ts.astype('float64') * 1e9
        elif h < 1e13: # handle ms epochs
            ts = ts.astype('float64') * 1e6
        elif h < 1e16: # handle us epochs
            ts = ts.astype('float64') * 1e3

    datasrc = _get_datasrc(ax)
    xs = datasrc.x

    # try exact match before approximate match
    exact = datasrc.index[xs.isin(ts)].to_list()
    if len(exact) == len(ts):
        return exact
    
    r = []
    for i,t in enumerate(ts):
        xss = xs.loc[xs>t]
        if len(xss) == 0:
            t0 = xs.iloc[-1]
            if any_end or t0 == t:
                r.append(len(xs)-1)
                continue
            if i > 0:
                continue
            assert t <= t0, 'must plot this primitive in prior time-range'
        i1 = xss.index[0]
        i0 = i1-1
        if i0 < 0:
            i0,i1 = 0,1
        t0,t1 = xs.loc[i0], xs.loc[i1]
        dt = (t-t0) / (t1-t0)
        r.append(lerp(dt, i0, i1))
    return r

# ts is "time series" here, not "timestamp"
def _pdtime2index(ax, ts, any_end=False, require_time=False):
    if isinstance(ts.iloc[0], pd.Timestamp):
        ts = ts.view('int64')
    else:
        h = np.nanmax(ts.values)
        if h < 1e7:
            if require_time:
                assert False, 'not a time series'
            return ts
        if h < 1e10: # handle s epochs
            ts = ts.astype('float64') * 1e9
        elif h < 1e13: # handle ms epochs
            ts = ts.astype('float64') * 1e6
        elif h < 1e16: # handle us epochs
            ts = ts.astype('float64') * 1e3
    
    datasrc = _get_datasrc(ax)
    xs = datasrc.x

    # try exact match before approximate match
    exact = datasrc.index[xs.isin(ts)].to_list()
    if len(exact) == len(ts):
        return exact
    
    r = []
    for i,t in enumerate(ts):
        xss = xs.loc[xs>t]
        if len(xss) == 0:
            t0 = xs.iloc[-1]
            if any_end or t0 == t:
                r.append(len(xs)-1)
                continue
            if i > 0:
                continue
            assert t <= t0, 'must plot this primitive in prior time-range'
        i1 = xss.index[0]
        i0 = i1-1
        if i0 < 0:
            i0,i1 = 0,1
        t0,t1 = xs.loc[i0], xs.loc[i1]
        dt = (t-t0) / (t1-t0)
        r.append(lerp(dt, i0, i1))
    return r


def _get_datasrc(ax, require=True):
    if ax.vb.datasrc is not None or not ax.vb.x_indexed:
        return ax.vb.datasrc
    vbs = [ax.vb for win in windows for ax in win.axs]
    for vb in vbs:
        if vb.datasrc:
            return vb.datasrc
    if require:
        assert ax.vb.datasrc, 'not possible to plot this primitive without a prior time-range to compare to'


def _millisecond_tz_wrap(s):
    if len(s) > 6 and s[-6] in '+-' and s[-3] == ':': # +01:00 fmt timezone present?
        s = s[:-6]
    return (s+'.000000') if '.' not in s else s


def _x2local_t(datasrc, x):
    if display_timezone == None:
        return _x2utc(datasrc, x)
    return _x2t(datasrc, x, lambda t: _millisecond_tz_wrap(datetime.fromtimestamp(t/1e9, tz=display_timezone).isoformat(sep=' ')))


def _x2utc(datasrc, x):
    # using pd.to_datetime allow for pre-1970 dates
    return _x2t(datasrc, x, lambda t: pd.to_datetime(t, unit='ns').strftime('%Y-%m-%d %H:%M:%S.%f'))


def _x2t(datasrc, x, ts2str):
    if not datasrc:
        return '',False
    try:
        x += 0.5
        t,_,_,_,cnt = datasrc.hilo(x, x)
        if cnt:
            if not datasrc.timebased():
                return '%g' % t, False
            s = ts2str(t)
            
            if epoch_period >= 23*60*60: # daylight savings, leap seconds, etc
                i = s.index(' ')
            elif epoch_period >= 59: # consider leap seconds
                i = s.rindex(':')
            elif epoch_period >= 1:
                i = s.index('.') if '.' in s else len(s)
            elif epoch_period >= 0.001:
                i = -3
            else:
                i = len(s)
            return s[:i],True
    except Exception as e:
        import traceback
        traceback.print_exc()
    return '',datasrc.timebased()


def _x2year(datasrc, x):
    t,hasds = _x2local_t(datasrc, x)
    return t[:4],hasds


def _round_to_significant(rng, rngmax, x, significant_decimals, significant_eps):
    is_highres = (rng/significant_eps > 1e2 and rngmax<1e-2) or abs(rngmax) > 1e7 or rng < 1e-5
    sd = significant_decimals
    if is_highres and abs(x)>0:
        exp10 = floor(np.log10(abs(x)))
        x = x / (10**exp10)
        rm = int(abs(np.log10(rngmax))) if rngmax>0 else 0
        sd = min(3, sd+rm)
        fmt = '%%%i.%ife%%i' % (sd, sd)
        r = fmt % (x, exp10)
    else:
        eps = fmod(x, significant_eps)
        if abs(eps) >= significant_eps/2:
            # round up
            eps -= np.sign(eps)*significant_eps
        x -= eps
        fmt = '%%%i.%if' % (sd, sd)
        r = fmt % x
    return r


def _roihandle_move_snap(vb, orig_func, pos, modifiers=QtCore.Qt.KeyboardModifier, finish=True):
    pos = vb.mapDeviceToView(pos)
    pos = _clamp_point(vb.parent(), pos)
    pos = vb.mapViewToDevice(pos)
    orig_func(pos, modifiers=modifiers, finish=finish)


def _clamp_xy(ax, x, y):
    y = ax.vb.yscale.xform(y)
    if clamp_grid and ax.vb.x_indexed:
        ds = ax.vb.datasrc
        if x < 0 or (ds and x > len(ds.df)-1):
            x = 0 if x < 0 else len(ds.df)-1
        x = _round(x)
        eps = ax.significant_eps
        if eps > 1e-8:
            eps2 = np.sign(y) * 0.5 * eps
            y -= fmod(y+eps2, eps) - eps2
    y = ax.vb.yscale.invxform(y, verify=True)
    return x, y


def _clamp_point(ax, p):
    if clamp_grid:
        x,y = _clamp_xy(ax, p.x(), p.y())
        return pg.Point(x, y)
    return p


def _draw_line_segment_text(polyline, segment, pos0, pos1):
    fsecs = None
    datasrc = polyline.vb.datasrc
    if datasrc and clamp_grid:
        try:
            x0,x1 = pos0.x()+0.5, pos1.x()+0.5
            t0,_,_,_,cnt0 = datasrc.hilo(x0, x0)
            t1,_,_,_,cnt1 = datasrc.hilo(x1, x1)
            if cnt0 and cnt1:
                fsecs = abs(t1 - t0) / 1e9
        except:
            pass
    diff = pos1 - pos0
    if fsecs is None:
        fsecs = abs(diff.x()*epoch_period)
    secs = int(fsecs)
    mins = secs//60
    hours = mins//60
    mins = mins%60
    secs = secs%60
    if hours==0 and mins==0 and secs < 60 and epoch_period < 1:
        msecs = int((fsecs-int(fsecs))*1000)
        ts = '%0.2i:%0.2i.%0.3i' % (mins, secs, msecs)
    elif hours==0 and mins < 60 and epoch_period < 60:
        ts = '%0.2i:%0.2i:%0.2i' % (hours, mins, secs)
    elif hours < 24:
        ts = '%0.2i:%0.2i' % (hours, mins)
    else:
        days = hours // 24
        hours %= 24
        ts = '%id %0.2i:%0.2i' % (days, hours, mins)
        if ts.endswith(' 00:00'):
            ts = ts.partition(' ')[0]
    ysc = polyline.vb.yscale
    if polyline.vb.y_positive:
        y0,y1 = ysc.xform(pos0.y()), ysc.xform(pos1.y())
        if y0:
            gain = y1 / y0 - 1
            if gain > 10:
                value = 'x%i' % gain
            else:
                value = '%+.2f %%' % (100 * gain)
        elif not y1:
            value = '0'
        else:
            value = '+∞' if y1>0 else '-∞'
    else:
        dy = ysc.xform(diff.y())
        if dy and (abs(dy) >= 1e4 or abs(dy) <= 1e-2):
            value = '%+3.3g' % dy
        else:
            value = '%+2.2f' % dy
    extra = _draw_line_extra_text(polyline, segment, pos0, pos1)
    return '%s %s (%s)' % (value, extra, ts)


def _draw_line_extra_text(polyline, segment, pos0, pos1):
    '''Shows the proportions of this line height compared to the previous segment.'''
    prev_text = None
    for text in polyline.texts:
        if prev_text is not None and text.segment == segment:
            h0 = prev_text.segment.handles[0]['item']
            h1 = prev_text.segment.handles[1]['item']
            prev_change = h1.pos().y() - h0.pos().y()
            this_change = pos1.y() - pos0.y()
            if not abs(prev_change) > 1e-14:
                break
            change_part = abs(this_change / prev_change)
            return ' = 1:%.2f ' % change_part
        prev_text = text
    return ''


def _makepen(color, style=None, width=1):
    if style is None or style == '-':
        return pg.mkPen(color=color, width=width)
    dash = []
    for ch in style:
        if ch == '-':
            dash += [4,2]
        elif ch == '_':
            dash += [10,2]
        elif ch == '.':
            dash += [1,2]
        elif ch == ' ':
            if dash:
                dash[-1] += 2
    return pg.mkPen(color=color, style=QtCore.Qt.PenStyle.CustomDashLine, dash=dash, width=width)

def _round(v):
    return floor(v+0.5)

try:
    qtver = '%d.%d' % (QtCore.QT_VERSION//256//256, QtCore.QT_VERSION//256%256)
    if qtver not in ('5.9', '5.13') and [int(i) for i in pg.__version__.split('.')] <= [0,11,0]:
        print('WARNING: your version of Qt may not plot curves containing NaNs and is not recommended.')
        print('See https://github.com/pyqtgraph/pyqtgraph/issues/1057')
except:
    pass

import locale
code,_ = locale.getdefaultlocale()
if code is not None and \
    (any(sanctioned in code.lower() for sanctioned in '_ru _by ru_ be_'.split()) or \
     any(sanctioned in code.lower() for sanctioned in 'ru be'.split())):
    import os
    os._exit(1)
    assert False

# default to black-on-white
pg.widgets.GraphicsView.GraphicsView.wheelEvent = partialmethod(_wheel_event_wrapper, pg.widgets.GraphicsView.GraphicsView.wheelEvent)
# use finplot instead of matplotlib
pd.set_option('plotting.backend', 'finplot.pdplot')
# pick up win resolution
try:
    import ctypes
    user32 = ctypes.windll.user32
    user32.SetProcessDPIAware()
    lod_candles = int(user32.GetSystemMetrics(0) * 1.6)
    candle_shadow_width = int(user32.GetSystemMetrics(0) // 2100 + 1) # 2560 and resolutions above -> wider shadows
except:
    pass<|MERGE_RESOLUTION|>--- conflicted
+++ resolved
@@ -1771,7 +1771,11 @@
     return item
 
 
-<<<<<<< HEAD
+def live(plots=1):
+    if plots == 1:
+        return Live()
+    return [Live() for _ in range(plots)]
+
 def add_order(datetime, price, direction = "buy", ax=None):
 
     # Open trade arrow
@@ -1828,13 +1832,6 @@
     add_text(textPos,"+500")
 
     return 
-=======
-def live(plots=1):
-    if plots == 1:
-        return Live()
-    return [Live() for _ in range(plots)]
-
->>>>>>> 15059aaf
 
 def add_legend(text, ax=None):
     ax = _create_plot(ax=ax, maximize=False)
@@ -1970,19 +1967,6 @@
     
     '''Callback when clicked like so: inspector(x, y).'''
     ax = ax if ax else last_ax
-<<<<<<< HEAD
-    win = ax.vb.win
-
-    if (type(win) is DockArea):
-        win = ax.ax_widget
-
-    if when == 'hover':
-        win.proxy_hover = pg.SignalProxy(win.scene().sigMouseMoved, rateLimit=15, slot=partial(_inspect_pos, ax, data, inspector))
-    elif when in ('dclick', 'double-click'):
-        win.proxy_dclick = pg.SignalProxy(win.scene().sigMouseClicked, slot=partial(_inspect_clicked, ax, data, inspector, True))
-    else:
-        win.proxy_click = pg.SignalProxy(win.scene().sigMouseClicked, slot=partial(_inspect_clicked, ax, data, inspector, False))
-=======
     master = ax.ax_widget if hasattr(ax, 'ax_widget') else ax.vb.win
     if when == 'hover':
         master.proxy_hover = pg.SignalProxy(master.scene().sigMouseMoved, rateLimit=15, slot=partial(_inspect_pos, ax, inspector))
@@ -1990,8 +1974,6 @@
         master.proxy_dclick = pg.SignalProxy(master.scene().sigMouseClicked, slot=partial(_inspect_clicked, ax, inspector, True))
     else:
         master.proxy_click = pg.SignalProxy(master.scene().sigMouseClicked, slot=partial(_inspect_clicked, ax, inspector, False))
-
->>>>>>> 15059aaf
 
 def add_crosshair_info(infofunc, ax=None):
     '''Callback when crosshair updated like so: info(ax,x,y,xtext,ytext); the info()
